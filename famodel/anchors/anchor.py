"""Anchor class for FAModel, containing information and key methods for anchors of mooring lines
    Work in progress
"""
import moorpy as mp
import numpy as np
from scipy.optimize import minimize
from famodel.famodel_base import Node
from famodel.mooring.mooring import Mooring
import matplotlib.pyplot as plt
from collections import defaultdict
import famodel.platform.platform 
import shapely as sh

class Anchor(Node):
    
    def __init__(self, dd=None, ms=None, r=[0,0,0], aNum=None, id=None,
                 g=9.81, rho=1025, profile_map=None):
        '''
        Initialize an Anchor object.

        Parameters
        ----------
        dd : dict
            Design dictionary containing all information on the anchor.
        ms : MoorPy system object
            MoorPy system instance.
        r : list of float
            Anchor position coordinates (x, y, z) (m)
        aNum : int, optional
            Index in anchor list.
        id : str or int, optional
            Unique anchor identifier.
        g : float, optional
            Gravity.
        rho : float, optional
            Water density.
        profile_map : list of dict, optional
            Full soil profile map for selecting local soil layers.
        '''

        from famodel.famodel_base import Node
        Node.__init__(self, id)

        self.dd = dd
        self.ms = ms
        self.r = r
        self.aNum = aNum
        self.g = g
        self.rho = rho

        if dd and 'type' in dd:
            self.anchType = dd['type']
        else:
            self.anchType = 'suction'
            print(f"[Anchor] No type provided. Defaulting to 'suction'.")

        self.soil_type = None
        self.soil_profile = None
        self.profile_name = None
        self.soil_type_list = []

        self.mpAnchor = None
        self.capacity_format = None
        self.mass = dd.get('design', {}).get('mass', None) if dd else None
        self.point_num = 0  # initialize point number
        
        # get environment info
        self.g = g # acceleration due to gravity (m/s^2)
        self.rho = rho # density of fluid (kg/m^3)
        
        # anchor mass
        if 'mass' in self.dd['design']:
            self.mass = self.dd['design']['mass']
        else:
            self.mass = None
        
        # Dictionaries for additional information
        # anchor capacity
        self.anchorCapacity = {}
        self.safety_factors = {} # calculated safety factor
        self.safety_factors_required = {} # minimum allowable safety factor
        
        # anchor costs
        self.cost = {}
        
        self.loads = {}
        '''
        {
           Hm:      # horizontal maximum anchor loads at mudline [N]
           Vm:      # vertical maximum anchor loads at mudline [N]
           thetam: # angle of load at the mudline [rad]
           Ha:      # horizontal maximum loads at lug
           Va:      # vertical maximum loads at lug
           thetaa:  # angle of load at lug
           method:  # dynamic or static method of calculation
            }
        '''
        self.soilProps = {}
        self.loads = {}
        self.anchorCapacity = {}
        self.cost = {}
        self.failure_probability = {}
        self.env_impact = {}

        # Assign soil profile if map is provided
        if profile_map is not None:
            if len(profile_map) == 1:
                self.setSoilProfile(profile_map)
            elif len(profile_map) >= 4:
                self.interpolateSoilProfile(profile_map)
            else:
                raise ValueError("profile_map must contain either 1 or ≥4 CPTs for soil assignment.")

    def setSoilProfile(self, profile_map):
        '''
        Assign a soil profile directly from a single CPT.
        Assumes profile_map is a list with only one entry.
        '''
        if len(profile_map) != 1:
            raise ValueError("setSoilProfile expects a profile_map with exactly one CPT.")

        cpt = profile_map[0]
        self.soil_profile = cpt['layers']
        self.profile_name = cpt.get('name', 'CPT_Assigned')

        # Extract soil types from layers
        soil_types = [layer['soil_type'] for layer in self.soil_profile]
        self.soil_type_list = list(set(soil_types))
        self.soil_type = soil_types[0] if len(self.soil_type_list) == 1 else 'mixed'

        # Group layers by soil type
        soilProps = defaultdict(list)
        for layer in self.soil_profile:
            layer_copy = layer.copy()
            soil_type = layer_copy.pop('soil_type')
            soilProps[soil_type].append(layer_copy)
        self.soilProps = dict(soilProps)

        print(f"[Anchor] Assigned soil profile from {self.profile_name} with soil types {self.soil_type_list}")


    def interpolateSoilProfile(self, profile_map):
        '''
        Interpolate a soil profile from the 4 nearest CPTs in profile_map.
        '''
        if len(profile_map) < 4:
            raise ValueError("interpolateSoilProfile requires at least 4 CPTs.")

        x_anchor, y_anchor = self.r[0], self.r[1]

        # Sort CPTs by distance
        distances = [np.hypot(p['x'] - x_anchor, p['y'] - y_anchor) for p in profile_map]
        idx_sorted = np.argsort(distances)
        CPTs = [profile_map[i] for i in idx_sorted[:4]]

        # Inverse distance weighting
        x = np.array([cpt['x'] for cpt in CPTs])
        y = np.array([cpt['y'] for cpt in CPTs])
        d = np.hypot(x - x_anchor, y - y_anchor)
        w = 1 / np.maximum(d, 1e-3)**2
        w /= np.sum(w)

        # Interpolate layer-by-layer (assumes same layer structure)
        layers_list = [cpt['layers'] for cpt in CPTs]
        n_layers = len(layers_list[0])
        interpolated_layers = []

        for i in range(n_layers):
            base_layer = layers_list[0][i]
            layer = {'soil_type': base_layer['soil_type']}

            for key in base_layer:
                if key == 'soil_type':
                    continue
                if all(key in l[i] for l in layers_list):
                    vals = [l[i][key] for l in layers_list]
                    layer[key] = np.dot(w, vals)

            interpolated_layers.append(layer)

        self.soil_profile = interpolated_layers
        self.profile_name = "Interpolated_2D"

        # Extract soil types
        soil_types = [layer['soil_type'] for layer in self.soil_profile]
        self.soil_type_list = list(set(soil_types))
        self.soil_type = soil_types[0] if len(self.soil_type_list) == 1 else 'mixed'

        # Group interpolated layers by soil type
        soilProps = defaultdict(list)
        for layer in self.soil_profile:
            layer_copy = layer.copy()
            soil_type = layer_copy.pop('soil_type')
            soilProps[soil_type].append(layer_copy)
        self.soilProps = dict(soilProps)

        print(f"[Anchor] Interpolated soil profile: {self.profile_name} with soil types {self.soil_type_list}")

    def makeMoorPyAnchor(self, ms):
        '''
        Create a MoorPy anchor object in a MoorPy system.

        Parameters
        ----------
        ms : MoorPy system instance
            The MoorPy system to add the anchor to.

        Returns
        -------
        ms : MoorPy system instance
            The updated MoorPy system with the anchor added.
        '''       
        anchType = self.anchType or 'suction'

        # Create anchor as a fixed point in MoorPy system
        ms.addPoint(1, self.r)

        # Assign this point as mpAnchor in the anchor class instance
        self.mpAnchor = ms.pointList[-1]

        # Set mass if available
        if 'mass' in self.dd.get('design', {}):
            self.mpAnchor.m = self.dd['design']['mass']

        # Set diameter if available
        if 'd' in self.dd.get('design', {}):
            self.mpAnchor.d = self.dd['design']['d']
            
        # Set dummy design to get PointType from MoorPy
        design = {f"num_a_{anchType}": 1}
        pointType = ms.setPointType(design, source=None)
        self.mpAnchor.entity = pointType

        return ms
       
    def getLineProperties(self):
        '''
        Retrieve line_type, diameter and unit weight from attached mooring.

        Returns
        -------
        line_type : str
            Type of mooring line ('chain' or 'wire')
        d : float
            Nominal diameter (m)
        w : float
            Unit weight (N/m)
        '''
        for att in self.attachments.values():
            if isinstance(att['obj'], Mooring):
                mtype = att['obj'].dd['sections'][0]['type']['material'].lower()
                if 'chain' not in mtype:
                    print('No chain below seafloor, setting Ta=Tm (no load transfer).')
                    return mtype, None, None, True
                else:
                    d_nom = att['obj'].dd['sections'][0]['type']['d_nom']
                    w_nom = att['obj'].dd['sections'][0]['type']['w']
                    return 'chain', d_nom, w_nom, False
        raise ValueError('No mooring line attachment found for anchor.')

    def getMudlineForces(self, max_force=False, lines_only=False, seabed=True, xyz=False, project=None):
        '''
        Find forces on anchor at mudline using the platform.getWatchCircle method
        or the MoorPy Point.getForces method. Optionally computes the maximum force 
        based on platform excursion using the project's arrayWatchCircle method or
        the attached platform's getWatchCircle method.

        Parameters
        ----------
        max_force : bool, optional
            If True, computes the maximum expected force on the anchor 
            using platform excursion. Default is False.
        lines_only : bool, optional
            Calculate forces from just mooring lines (True) or not (False). Default is False.
        seabed : bool, optional
            Include effect of seabed pushing up the anchor (True) or not (False). Default is True.
        xyz : bool, optional
            Return forces in x, y, z DOFs (True) or only the enabled DOFs (False). Default is False.
        project : object, optional
            Project object that can run arrayWatchCircle(). Used only if max_force is True.

        Returns
        -------
        dict
            Dictionary containing mudline forces.
        '''
        Platform = famodel.platform.platform.Platform

        if max_force:
            if project:
                project.arrayWatchCircle()
            else:
                for att in self.attachments.values():
                    if isinstance(att['obj'], Mooring):
                        for attM in att['obj'].attached_to:
                            if isinstance(attM, Platform):
                                locx, locy, maxVals = attM.getWatchCircle()
                                Hm = np.sqrt(maxVals[0]**2 + maxVals[1]**2)
                                Vm = maxVals[2]
                                thetam = np.degrees(np.arctan2(Vm, Hm))
                                self.loads['Hm'] = Hm
                                self.loads['Vm'] = Vm
                                self.loads['thetam'] = thetam
                                self.loads['mudline_load_type'] = 'max_force'
                                break
        else:
            loads = self.mpAnchor.getForces(lines_only=lines_only, seabed=seabed, xyz=xyz)
            Hm = np.sqrt(loads[0]**2 + loads[1]**2)
            Vm = loads[2]
            thetam = np.degrees(np.arctan2(Vm, Hm))
            self.loads['Hm'] = Hm
            self.loads['Vm'] = Vm
            self.loads['thetam'] = thetam
            self.loads['mudline_load_type'] = 'current_state'

        self.loads['method'] = 'static'
        return self.loads
       
    def getLugForces(self, Hm, Vm, zlug, line_type=None, d=None, w=None, plot=True):
        '''
        Calculate the lug forces Ha and Va based on mudline loads using local soil profile.

        Parameters
        ----------
        Hm : float
            Horizontal mudline load (N)
        Vm : float
            Vertical mudline load (N)
        zlug : float
            Padeye embedment depth (m)
        line_type : str, optional
            Type of mooring line ('chain' or 'wire')
        d : float, optional
            Mooring line diameter (m)
        w : float, optional
            Mooring line unit weight (N/m)
        plot : bool, optional
            Whether to plot the load transfer profile

        Returns
        -------
        Ha : float
            Horizontal load at lug (N).
        Va : float
            Vertical load at lug (N).
        '''
        from .anchors_famodel.capacity_load import getTransferLoad
        from .anchors_famodel.support_plots import plot_load

        # Ensure soil profile is available
        if self.soil_profile is None or self.soil_type is None:
            raise ValueError("Anchor soil profile or soil type is not assigned. Use setSoilProfile first.")

        soil_profile = self.soil_profile
        soil_type = self.soil_type

        # Determine mudline depth
        z0 = soil_profile[0]['top']

        # Load transfer if padeye is embedded
        if zlug > z0:
            if line_type is None or d is None or w is None:
                try:
                    line_type, d, w = self.getLineProperties()
                except ValueError:
                    print('[Warning] No mooring attachment found. Trying anchor-level line properties...')
                    line_type = getattr(self, 'line_type', None)
                    d = getattr(self, 'd', None)
                    w = getattr(self, 'w', None)

                    if any(v is None for v in [line_type, d, w]):
                        print('[Fallback] Using default chain properties.')
                        line_type = 'chain'
                        d = 0.16
                        w = 5500.0

            layers, loads = getTransferLoad(
                profile_map=[{'layers': self.soil_profile}],
                Tm=np.sqrt(Hm**2 + Vm**2),
                thetam=np.degrees(np.arctan2(Vm, Hm)),
                zlug=zlug,
                line_type=line_type,
                d=d,
                w=w,
                plot=plot
            )

            Ta = loads['Ta']
            thetaa = loads['thetaa']
            Ha = Ta*np.cos(np.deg2rad(thetaa))
            Va = Ta*np.sin(np.deg2rad(thetaa))

        else:
            Ha = Hm
            Va = Vm
            
<<<<<<< HEAD
        if plot == True:
            plot_load(layers, loads['drag_values'], loads['depth_values'], 
                      loads['Tm'], loads['thetam'], loads['Ta'], 
                      loads['thetaa'], zlug=zlug)

        return layers, Ha, Va

    def getCapacityAnchor(self, Hm, Vm, zlug, line_type=None, d=None, w=None, mass_update=False, plot=False):
=======
        if not 'method' in mudloads:
            # assume mudloads are static unless told otherwise
            # loads determined from moorpy are static
            mudloads['method'] = 'static'
        else:
            mudloads['method'] = mudloads['method']
        
        return mudloads
    
    def getFS(self, loads=None, acceptance_crit=None):
>>>>>>> 831d6517
        '''
        Calculate anchor capacity based on anchor type and local soil profile.
    
        Parameters
        ----------
        Hm : float
            Horizontal mudline load (N)
        Vm : float
            Vertical mudline load (N)
        zlug : float
            Padeye embedment depth (m)
        line_type : str, optional
            Type of mooring line ('chain' or 'wire')
        d : float, optional
            Mooring line diameter (m)
        w : float, optional
            Mooring line unit weight (N/m)
        mass_update : bool, optional
            Whether to update the mass when is not assigned
        plot : bool, optional
            Whether to plot the load transfer and pile geometry
    
        Returns
        -------
        results : dict
            Capacity results dictionary from the selected capacity function.
        '''
        from .anchors_famodel.capacity_plate import getCapacityPlate
        from .anchors_famodel.capacity_suction import getCapacitySuction
        from .anchors_famodel.capacity_torpedo import getCapacityTorpedo
        from .anchors_famodel.capacity_helical import getCapacityHelical
        from .anchors_famodel.capacity_driven import getCapacityDriven
        from .anchors_famodel.capacity_dandg import getCapacityDandG
           
        capacity_dispatch = {
            'suction': getCapacitySuction,
            'sepla': getCapacityPlate,
            'dea': getCapacityPlate,
            'depla': getCapacityPlate,
            'vla': getCapacityPlate,
            'plate': getCapacityPlate,
            'torpedo': getCapacityTorpedo,
            'helical': getCapacityHelical,
            'driven': getCapacityDriven,
            'dandg': getCapacityDandG
        }
    
        print(f'[Debug] mass_update = {mass_update}')
        anchType_clean = self.anchType.lower().replace(' ', '')
        capacity_func = capacity_dispatch.get(anchType_clean)
        if capacity_func is None:
            raise ValueError(f"Unknown anchor type '{self.anchType}' for anchor capacity calculation.")
    
        if self.soil_profile is None or self.soil_type is None:
            raise ValueError("Soil profile or soil type not set for this anchor.")
    
        soil_profile = self.soil_profile
        soil_type = self.soil_type
        z0 = soil_profile[0]['top']
    
        # Load transfer if padeye is embedded below mudline
        
        if line_type is None or d is None or w is None:
            try:
                line_type, d, w = self.getLineProperties()
            except ValueError:
                print('[Warning] No mooring attachment found. Trying anchor-level line properties...')
                line_type = getattr(self, 'line_type', None)
                d = getattr(self, 'd', None)
                w = getattr(self, 'w', None)

                if any(v is None for v in [line_type, d, w]):
                    print('[Fallback] Using default chain properties.')
                    line_type = 'chain'
                    d = 0.16
                    w = 5500.0
    
        if zlug > z0:
            layers, Ha, Va = self.getLugForces(
                Hm, Vm,
                zlug=zlug,
                line_type=line_type,
                d=d,
                w=w,
                plot=False
            )

            Ta = np.sqrt(Ha**2 + Va**2)
            thetaa = np.degrees(np.arctan2(Va, Ha))
            
            print(f'Input Hm = {Hm}, Vm = {Vm}, zlug = {zlug}')
            print(f'Output Ha = {Ha}, Va = {Va}, zlug = {zlug}')
            print(f'Output Ta = {Ta}, thetaa = {(thetaa)}')
            print(f"[Branch Check] Entered {'zlug>z0' if zlug>z0 else 'else'} for anchor {self.anchType}")

        else:
            Ha = Hm
            Va = Vm
            Ta = np.sqrt(Ha**2 + Va**2)
            thetaa = np.degrees(np.arctan2(Va, Ha))
            print(f'[Direct assign] Ha = {Ha}, Va = {Va}, Ta = {Ta}, thetaa = {thetaa}')
            print(f"[Branch Check] Entered {'zlug>z0' if zlug>z0 else 'else'} for anchor {self.anchType}")


    
        # --- Call the appropriate capacity function ---
        if anchType_clean in ['sepla', 'dea', 'depla', 'vla', 'plate']:
            self.capacity_format = 'plate'
            B = self.dd['design']['B']
            L = self.dd['design']['L']
            print(f"[Final Check] Ha = {Ha}, Va = {Va}, anchor = {self.anchType}")
            beta = 90.0 - np.degrees(np.arctan2(Va, Ha))
            self.dd['design']['beta'] = beta 
            layers, results = capacity_func(
                profile_map=[{'name': self.profile_name, 'layers': self.soil_profile}],
                location_name=self.profile_name,
                B=B, L=L, zlug=zlug,
                beta=beta,
                Ha=Ha, Va=Va,
                plot=plot
            )
            
        elif anchType_clean == 'suction':
            self.capacity_format = 'envelope'
            D = self.dd['design']['D']
            L = self.dd['design']['L']
            zlug = self.dd['design']['zlug']
            layers, results = capacity_func(
                profile_map=[{'name': self.profile_name, 'layers': self.soil_profile}],
                location_name=self.profile_name,
                D=D, L=L, zlug=zlug,
                Ha=Ha, Va=Va,
                thetalug=5, psilug=7.5,
                plot=plot
            )
            
        elif anchType_clean == 'torpedo':
            self.capacity_format = 'envelope'
            D1 = self.dd['design']['D1']
            D2 = self.dd['design']['D2']
            L1 = self.dd['design']['L1']
            L2 = self.dd['design']['L2']
            ballast = self.dd['design'].get('ballast', 0.0)
            layers, results = capacity_func(
                profile_map=[{'name': self.profile_name, 'layers': self.soil_profile}],
                location_name=self.profile_name,
                D1=D1, D2=D2, L1=L1, L2=L2,
                zlug=zlug,
                ballast=ballast,
                Ha=Ha, Va=Va,
                plot=plot
            )

        elif anchType_clean == 'helical':
            self.capacity_format = 'component'
            D = self.dd['design']['D']     
            L = self.dd['design']['L']     
            d = self.dd['design']['d']     
            zlug = self.dd['design']['zlug']
            layers, results = capacity_func(
                profile_map=[{'name': self.profile_name, 'layers': self.soil_profile}],
                location_name=self.profile_name,
                D=D, L=L, d=d,
                zlug=zlug,
                Ha=Ha, Va=Va,
                plot=plot
            )

        elif anchType_clean in ['driven', 'dandg']:
            self.capacity_format = 'component'
            L = self.dd['design']['L']
            D = self.dd['design']['D']
            zlug = self.dd['design']['zlug']
            layers, y, z, results = capacity_func(
                profile_map=[{'name': self.profile_name, 'layers': self.soil_profile}],
                location_name=self.profile_name,
                L=L, D=D, zlug=zlug,
                Ha=Ha, Va=Va,
                plot=plot
            )
    
        else:
            raise ValueError(f"Anchor type '{self.anchType}' not supported.")
    
        # --- Store results ---
        self.anchorCapacity = {
            'Hmax': results.get('Horizontal max.', np.nan),
            'Vmax': results.get('Vertical max.', np.nan),
            'Ha': Ha,
            'Va': Va,
            'zlug': zlug,
            'z0': z0}
        
        # Correct UC format
        if anchType_clean in ['suction', 'torpedo', 'plate', 'sepla', 'dea', 'depla', 'vla']:
            self.anchorCapacity['UC'] = results.get('Unity check', np.nan)
        
        elif anchType_clean in ['helical', 'driven', 'dandg']:
            self.anchorCapacity['Unity check (horizontal)'] = results.get('Unity check (horizontal)', np.nan)
            self.anchorCapacity['Unity check (vertical)'] = results.get('Unity check (vertical)', np.nan)
        
        # Copy over lateral and rotational displacements
        if 'Lateral displacement' in results:
            self.anchorCapacity['Lateral displacement'] = results['Lateral displacement']
        if 'Rotational displacement' in results:
            self.anchorCapacity['Rotational displacement'] = results['Rotational displacement']
        
        # Weight calculated via dimensions
        if mass_update == False:
            if 'Weight pile' in results:
                self.anchorCapacity['Weight pile'] = results['Weight pile']
            if 'Weight plate' in results:
                self.anchorCapacity['Weight plate'] = results['Weight plate']
        else:
            if 'Weight pile' in results:
                if self.mass is None:
                    self.mass = results['Weight pile']/self.g
                self.anchorCapacity['Weight pile'] = self.mass*self.g
            if 'Weight plate' in results:
                if self.mass is None:
                    self.mass = results['Weight plate']/self.g
                self.anchorCapacity['Weight plate'] = self.mass*self.g
                
        # print(f"[DEBUG] Stored Lateral displacement in anchorCapacity: {self.anchorCapacity['Lateral displacement']:.6f}")
         
    def getSizeAnchor(self, geom, geomKeys, geomBounds=None, loads=None,
                      lambdap_con=[4, 8], zlug_fix=True, safety_factor={'SF_combined': 1.0}, plot=False):
        '''
        Generalized optimization method for all anchor types, using dictionary-based safety factors.
        '''
    
        anchType_clean = self.dd['type'].lower().replace('', '')
    
        if loads is None:
            loads = self.loads
    
        Hm = loads['Hm']
        Vm = loads['Vm']
    
        line_type = getattr(self, 'line_type', 'chain')
        d = getattr(self, 'd', 0.16)
        w = getattr(self, 'w', 5000.0)
    
        def update_zlug():
            if anchType_clean == 'suction' and not zlug_fix and 'zlug' not in geomKeys:
                self.dd['design']['zlug'] = (2/3)*self.dd['design']['L']
            elif anchType_clean in ['driven', 'helical'] and not zlug_fix:    
                ratio = self.dd['design'].get('zlug_ratio', self.dd['design']['zlug']/self.dd['design']['L'])
                self.dd['design']['zlug_ratio'] = ratio
                self.dd['design']['zlug'] = ratio*self.dd['design']['L']
    
        def get_lambda():
            if anchType_clean == 'torpedo':
                L = self.dd['design']['L1'] + self.dd['design']['L2']
                A_wing = (self.dd['design']['D1'] - self.dd['design']['D2']) * self.dd['design']['L1']
                A_shaft = self.dd['design']['D2'] * L
                D = (A_wing + A_shaft) / L
            elif anchType_clean in ['driven', 'dandg', 'helical', 'suction']:
                L = self.dd['design']['L']
                D = self.dd['design']['D']
            elif anchType_clean in ['plate', 'sepla', 'dea', 'depla', 'vla']:
                L = self.dd['design']['L']
                D = self.dd['design']['B']
            else:
                raise ValueError(f'lambda not defined for anchor type: {anchType_clean}')
            return L/D
    
        def constraint_lambda_min(vars):
            return get_lambda() - lambdap_con[0]
    
        def constraint_lambda_max(vars):
            return lambdap_con[1] - get_lambda()
    
        if anchType_clean in ['suction', 'torpedo', 'plate', 'sepla', 'dea', 'depla', 'vla']:
            target_UC = 1.0/safety_factor.get('SF_combined', 1.0)
    
            def objective_uc(vars):
                for i, key in enumerate(geomKeys):
                    self.dd['design'][key] = vars[i]
                update_zlug()
                self.getCapacityAnchor(Hm=Hm, Vm=Vm, zlug=self.dd['design']['zlug'],
                                       line_type=line_type, d=d, w=w, mass_update=True, plot=False)
                UC = self.anchorCapacity.get('UC', 2.0)
                return (UC - target_UC)**2
    
            def constraint_uc_envelope(vars):
                return self.anchorCapacity.get('UC', 0.0) - target_UC
    
            constraints_uc = [
                {'type': 'ineq', 'fun': constraint_lambda_min},
                {'type': 'ineq', 'fun': constraint_lambda_max},
                {'type': 'ineq', 'fun': constraint_uc_envelope},
            ]
    
            result_uc = minimize(
                objective_uc,
                geom,
                method='COBYLA',
                bounds=geomBounds if geomBounds else None,
                constraints=constraints_uc,
                options={'rhobeg': 0.1, 'catol': 0.01, 'maxiter': 500}
            )
    
            endGeom = dict(zip(geomKeys, result_uc.x))
            self.dd['design'].update(endGeom)
            update_zlug()
            self.getCapacityAnchor(Hm=Hm, Vm=Vm, zlug=self.dd['design']['zlug'],
                                   line_type=line_type, d=d, w=w, mass_update=True, plot=plot)
    
            print('\nFinal Optimized Anchor (UC-based):')
            print('Design:', self.dd['design'])
            print('Capacity Results:', self.anchorCapacity)
            return
    

        def termination_condition():
            UC_h = self.anchorCapacity['Ha'] / self.anchorCapacity['Hmax']
            UC_v = self.anchorCapacity['Va'] / self.anchorCapacity['Vmax']
            disp_lat = abs(self.anchorCapacity.get('Lateral displacement', 0.0))
            disp_rot = abs(self.anchorCapacity.get('Rotational displacement', 0.0))
            limit_lat = 0.05 * self.dd['design']['D']
            limit_rot = 5.0
    
            if UC_h <= 1.0 and UC_v <= 1.0 and disp_lat <= limit_lat and disp_rot <= limit_rot:
                print('[Termination Condition Met] All four limits satisfied.')
                return 'terminate'
    
            return 'continue'
    
        def is_valid(value):
            return np.isfinite(value) and not np.isnan(value) and abs(value) < 1e6
        
<<<<<<< HEAD
        if anchType_clean in ['helical', 'driven', 'dandg']:
            L0, D0 = geom if len(geom) == 2 else [5.0, 1.0]
            self.dd['design']['L'] = L0
            self.dd['design']['D'] = D0
            #self.dd['design']['t'] = max(0.05, 0.1 * D0)
            update_zlug()
            self.getCapacityAnchor(Hm=Hm, Vm=Vm, zlug=self.dd['design']['zlug'],
                                   line_type=line_type, d=d, w=w, mass_update=True, plot=False)
        
            UC_h = self.anchorCapacity['Ha']/self.anchorCapacity['Hmax']
            UC_v = self.anchorCapacity['Va']/self.anchorCapacity['Vmax']
            disp_lat = abs(self.anchorCapacity.get('Lateral displacement', 0.0))
            disp_rot = abs(self.anchorCapacity.get('Rotational displacement', 0.0))
            limit_disp = 0.05*D0
            limit_rot = 5.0
            direction = 'shrink' if (UC_h <= 1.0 and UC_v <= 1.0 and disp_lat <= limit_disp and disp_rot <= limit_rot) else 'grow'
    
            max_iter = 200
            iter_count = 0
    
            if direction == 'shrink':
                for D in np.arange(D0, 0.49, -0.05):
                    self.dd['design']['D'] = D
                    #self.dd['design']['t'] = max(0.02, 0.1*D)
                    for L in np.arange(L0, 1.95, -0.25):
                        self.dd['design']['L'] = L
                        update_zlug()
                        self.getCapacityAnchor(Hm=Hm, Vm=Vm, zlug=self.dd['design']['zlug'],
                                               line_type=line_type, d=d, w=w, mass_update=True, plot=False)
                        UC_h = self.anchorCapacity['Ha']/self.anchorCapacity['Hmax']
                        UC_v = self.anchorCapacity['Va']/self.anchorCapacity['Vmax']
                        disp_lat = abs(self.anchorCapacity.get('Lateral displacement', 0.0))
                        disp_rot = abs(self.anchorCapacity.get('Rotational displacement', 0.0))
                        print(f'[Iter {iter_count}] L={L:.2f}, D={D:.2f}, UC_h={UC_h:.3f}, UC_v={UC_v:.3f}, lat={disp_lat:.3f} m, rot={disp_rot:.3f} deg')
                        iter_count += 1
                        if not all(is_valid(v) for v in [UC_h, UC_v, disp_lat, disp_rot]):
                            continue
                        if termination_condition():
                            print(f'\nTermination criteria met.')
                            print('Design:', self.dd['design'])
                            print('Capacity Results:', self.anchorCapacity)
                            return
            else:
                for D in np.arange(D0, 3.05, 0.05):
                    self.dd['design']['D'] = D
                    #self.dd['design']['t'] = max(0.02, 0.1*D)
                    for L in np.arange(L0, 50.25, 0.25):
                        self.dd['design']['L'] = L
                        update_zlug()
                        self.getCapacityAnchor(Hm=Hm, Vm=Vm, zlug=self.dd['design']['zlug'],
                                               line_type=line_type, d=d, w=w, mass_update=True, plot=False)
                        UC_h = self.anchorCapacity['Ha']/self.anchorCapacity['Hmax']
                        UC_v = self.anchorCapacity['Va']/self.anchorCapacity['Vmax']
                        disp_lat = abs(self.anchorCapacity.get('Lateral displacement', 0.0))
                        disp_rot = abs(self.anchorCapacity.get('Rotational displacement', 0.0))
                        print(f'[Iter {iter_count}] L={L:.2f}, D={D:.2f}, UC_h={UC_h:.3f}, UC_v={UC_v:.3f}, lat={disp_lat:.3f} m, rot={disp_rot:.3f} deg')
                        iter_count += 1
                        status = termination_condition()
                        if status == 'terminate':
                            print(f'Termination criteria met.')
                            print('Design:', self.dd['design'])
                            print('Capacity Results:', self.anchorCapacity)
                            return
                        elif status == 'continue':
                            continue
                    status = termination_condition()
                    if status == 'terminate':
                        print(f'\nTermination criteria met.')
                        print('Design:', self.dd['design'])
                        print('Capacity Results:', self.anchorCapacity)
                        return
    
            print('[Warning] While-loop search reached bounds without meeting criteria.')
    
        else:
            raise ValueError(f"Anchor type '{anchType_clean}' not supported for safety factor input.")
                   
    def getSizeAnchor2(self, geom, geomBounds=None, loads=None,
                       lambdap_con=[3, 6], zlug_fix=True, safety_factor={'SF_combined': 1.0}, plot=False):
        '''
        Grid-based optimization method for envelope anchors (suction, torpedo, plate).
        Evaluates UC over a grid of L and D, and selects the point closest to target UC.
        '''
        import matplotlib.pyplot as plt
        from matplotlib import cm
        import matplotlib.colors as mcolor
        import numpy as np

        anchType_clean = self.dd['type'].lower().replace('', '')

        if loads is None:
            loads = self.loads

        Hm = loads['Hm']
        Vm = loads['Vm']

        line_type = getattr(self, 'line_type', 'chain')
        d = getattr(self, 'd', 0.16)
        w = getattr(self, 'w', 5000.0)

        if anchType_clean not in ['suction', 'torpedo', 'plate']:
            raise ValueError(f"Grid-based getSizeAnchor only supports envelope anchors, not '{anchType_clean}'")

        UC_target = 1.0/safety_factor.get('SF_combined', 1.0)

        # Unpack bounds and generate grid
        L_vals = np.linspace(geomBounds[0][0], geomBounds[0][1], 10)
        D_vals = np.linspace(geomBounds[1][0], geomBounds[1][1], 10)

        L_grid, D_grid = np.meshgrid(L_vals, D_vals)
        UC_grid = np.full_like(L_grid, np.nan, dtype=float)
        mask = np.full_like(L_grid, False, dtype=bool)

        best_UC, best_L, best_D = None, None, None
        results = []

        for i in range(D_grid.shape[0]):  # loop over D
            for j in range(D_grid.shape[1]):  # loop over L
                D = D_grid[i, j]
                L = L_grid[i, j]
                lambdap = L/D

                if not (lambdap_con[0] <= lambdap <= lambdap_con[1]):
                    continue

                mask[i, j] = True
                self.dd['design']['L'] = L
                self.dd['design']['D'] = D

                if anchType_clean == 'suction' and not zlug_fix:
                    self.dd['design']['zlug'] = (2/3)*L

                try:
                    self.getCapacityAnchor(Hm=Hm, Vm=Vm, zlug=self.dd['design']['zlug'],
                                           line_type=line_type, d=d, w=w, 
                                           mass_update=True, plot=False)
                    UC = self.anchorCapacity.get('UC', np.nan)
                    results.append({
                        'L': L,
                        'D': D,
                        'UC': UC})

                    if UC > 1e-2 and UC < 10.0:
                        UC_grid[i, j] = UC
                        # Find UC closest to target
                        if best_UC is None or abs(UC - UC_target) < abs(best_UC - UC_target):
                            best_UC = UC
                            best_L = L
                            best_D = D

                except:
                    continue

        # Update best result
        # if best_L is not None and best_D is not None:
        self.dd['design']['L'] = best_L
        self.dd['design']['D'] = best_D
        if anchType_clean == 'suction' and not zlug_fix:
            self.dd['design']['zlug'] = (2/3)*best_L

        self.getCapacityAnchor(Hm=Hm, Vm=Vm, zlug=self.dd['design']['zlug'],
                               line_type=line_type, d=d, w=w, 
                               mass_update=True, plot=plot)

        print('\nFinal Optimized Anchor (Grid-based):')
        print('Design:', self.dd['design'])
        print('Capacity Results:', self.anchorCapacity)

        # else:
        #     print('[Warning] No valid combination found in the grid.')

        # Optional plot

        if plot:
            fig, ax = plt.subplots(figsize=(6, 8))
            vmin, vmax = 0.01, 10
            levels = np.logspace(np.log10(vmin), np.log10(vmax), 21)
            cp = ax.contourf(D_grid, L_grid, UC_grid, levels=levels, cmap='coolwarm', norm=mcolor.LogNorm(vmin=vmin, vmax=vmax))
            fig.colorbar(cp, ax=ax, label='Unity check (UC)')
            ax.contour(D_grid, L_grid, UC_grid, levels=levels, colors='k', linewidths=0.3, alpha=0.3)
            ax.contour(D_grid, L_grid, UC_grid, levels=[1.0], colors='red', linewidths=2, linestyles='--')
            ax.set_xlabel('Diameter (m)')
            ax.set_ylabel('Length (m)')
            ax.set_title('Unity Check (UC')
            ax.plot(best_D, best_L, 'ro', label='Best match')
            ax.annotate('Best match', (best_D, best_L), textcoords="offset points", xytext=(10,10), ha='center', color='red')
            ax.legend()
            plt.grid(True)
            plt.tight_layout()
            plt.show()
            
        #UC_target = 1.0
        closest = min(results, key=lambda x: abs(x['UC'] - UC_target))
        print("Closest to UC_target:")
        print(closest)
            
        return results
    
    def getSizeAnchor_BO(self, 
                         geom=[10.0, 2.0],
                         geomKeys=['L', 'D'],
                         geomBounds=[(5.0, 15.0), (1.0, 4.0)],
                         loads=None,
                         lambdap_con=[3, 6],
                         zlug_fix=False,
                         safety_factor={'SF_combined': 1.0},
                         n_calls=25,
                         plot=False,
                         verbose=True):
        '''
        Bayesian optimization to find (D, L) for UC closest to UC_target.
        Uses scikit-optimize for surrogate model and efficient sampling.
        '''
        from skopt import gp_minimize
        from skopt.space import Real
        from skopt.utils import use_named_args
        import numpy as np

        if loads is None:
            loads = self.loads

        Hm = loads['Hm']
        Vm = loads['Vm']

        line_type = getattr(self, 'line_type', 'chain')
        d = getattr(self, 'd', 0.16)
        w = getattr(self, 'w', 5000.0)

        UC_target = 1.0 / safety_factor.get('SF_combined', 1.0)

        # Define the search space
        space  = [
            Real(geomBounds[1][0], geomBounds[1][1], name='D'),
            Real(geomBounds[0][0], geomBounds[0][1], name='L')
        ]

        @use_named_args(space)
        def objective(**params):
            D = params['D']
            L = params['L']

            # Apply lambda constraint
            lambdap = L/D
            if not (lambdap_con[0] <= lambdap <= lambdap_con[1]):
                return 100.0

            self.dd['design']['D'] = D
            self.dd['design']['L'] = L
            if not zlug_fix:
                self.dd['design']['zlug'] = (2/3)*L

            try:
                self.getCapacityAnchor(
                    Hm=Hm,
                    Vm=Vm,
                    zlug=self.dd['design']['zlug'],
                    line_type=line_type,
                    d=d,
                    w=w,
                    mass_update=True,
                    plot=False
                )
                UC = self.anchorCapacity.get('UC', np.nan)
            except:
                UC = np.nan

            if verbose:
                print(f"Evaluated D={D:.3f}, L={L:.3f} -> UC={UC:.3f}")

            if not np.isfinite(UC):
                return 100.0

            if UC < UC_target:
                return (UC_target - UC)**2 * 0.5  # less penalty for overdesign
            else:
                return (UC - UC_target)**2 * 10   # higher penalty for failure

        # Run Bayesian optimization
        res = gp_minimize(
            objective,
            space,
            x0=[geom[1], geom[0]],
            n_calls=n_calls,
            random_state=42,
            verbose=verbose
        )

        # Best result
        best_D, best_L = res.x
        self.dd['design']['D'] = best_D
        self.dd['design']['L'] = best_L
        if not zlug_fix:
            self.dd['design']['zlug'] = (2/3)*best_L

        self.getCapacityAnchor(
            Hm=Hm,
            Vm=Vm,
            zlug=self.dd['design']['zlug'],
            line_type=line_type,
            d=d,
            w=w,
            mass_update=True,
            plot=plot
        )
        UC = self.anchorCapacity.get('UC', np.nan)

        print('\nBayesian Optimized Anchor:')
        print('Design:', self.dd['design'])
        print('Capacity Results:', self.anchorCapacity)
        print(f'Best UC: {UC:.4f} (target: {UC_target})')

        results = {'D': best_D, 'L': best_L, 'UC': UC, 'result': res}

        return results
    # PATCH for GRADIENT method: wrap getCapacityAnchor in safe evaluator
    def safe_get_uc(self, Hm, Vm, zlug, line_type, d, w, verbose=False):
        try:
            self.getCapacityAnchor(Hm, Vm, zlug, line_type, d, w, True, False)
            return self.anchorCapacity.get('UC', np.nan)
        except Exception as e:
            if verbose:
                print(f"[Safe Error] {str(e)}")
            return np.nan

    def getSizeAnchor_gradient(self, 
                               geom=[10.0, 2.0],
                               geomKeys=['L', 'D'],
                               geomBounds=[(5.0, 15.0), (1.0, 4.0)],
                               loads=None,
                               lambdap_con=[3, 6],
                               zlug_fix=False,
                               safety_factor={'SF_combined': 1.0},
                               step_size=0.2,
                               tol=0.05,
                               max_iter=30,
                               verbose=True):
        '''
        Gradient-based optimization with early stopping to match UC_target.
        '''
        import numpy as np
    
        if loads is None:
            loads = self.loads
    
        Hm = loads['Hm']
        Vm = loads['Vm']
    
        line_type = getattr(self, 'line_type', 'chain')
        d = getattr(self, 'd', 0.16)
        w = getattr(self, 'w', 5000.0)
    
        UC_target = 1.0 / safety_factor.get('SF_combined', 1.0)
    
        L, D = geom
    
        for iter in range(max_iter):
            lambdap = L / D
            if not (lambdap_con[0] <= lambdap <= lambdap_con[1]):
                if verbose:
                    print(f"[Iter {iter}] λ = {lambdap:.2f} out of bounds. Terminating.")
                break
    
            self.dd['design']['L'] = L
            self.dd['design']['D'] = D
            if not zlug_fix:
                self.dd['design']['zlug'] = (2/3)*L
    
            UC0 = self.safe_get_uc(Hm, Vm, self.dd['design']['zlug'], line_type, d, w, verbose=verbose)
    
            if not np.isfinite(UC0):
                break
    
            if verbose:
                print(f"[Iter {iter}] L={L:.2f}, D={D:.2f}, UC={UC0:.3f}")
    
            if abs(UC0 - UC_target) < tol:
                print("Early stopping: UC within tolerance.")
                break
    
            # Gradient estimate
            delta = 0.1
            UC_L = self.safe_get_uc(Hm, Vm, (2/3)*(L + delta), line_type, d, w, verbose=verbose)
            UC_D = self.safe_get_uc(Hm, Vm, (2/3)*L, line_type, d, w, verbose=verbose)
    
            grad_L = (UC_L - UC0)/delta if np.isfinite(UC_L) else 0.0
            grad_D = (UC_D - UC0)/delta if np.isfinite(UC_D) else 0.0
    
            # Update
            L -= step_size * grad_L
            D -= step_size * grad_D
            L = np.clip(L, geomBounds[0][0], geomBounds[0][1])
            D = np.clip(D, geomBounds[1][0], geomBounds[1][1])
    
            if not (lambdap_con[0] <= L/D <= lambdap_con[1]):
                if verbose:
                    print("Terminated: lambda constraint violated after update.")
                break
    
        self.dd['design']['L'] = L
        self.dd['design']['D'] = D
        self.dd['design']['zlug'] = (2/3)*L
        self.getCapacityAnchor(Hm, Vm, self.dd['design']['zlug'], line_type, d, w, True, True)
    
        print('\nGradient Optimized Anchor:')
        print('Design:', self.dd['design'])
        print('Capacity Results:', self.anchorCapacity)
    
        return {'D': D, 'L': L, 'UC': self.anchorCapacity.get('UC', np.nan)}
   
    def getSafetyFactor(self):
        '''
        Calculate the safety factor based on the unity checks stored in capacity results.

        Returns
        -------
        dict
            Dictionary containing safety factors.
        '''
        anchType_clean = self.anchType.lower().replace(' ', '')

        if anchType_clean in ['helical', 'driven', 'dandg']:
            UC_v = self.anchorCapacity.get('Unity check (vertical)', None)
            UC_h = self.anchorCapacity.get('Unity check (horizontal)', None)

            if UC_v is None or UC_h is None:
                print("Warning: Vertical or horizontal unity check (UC) not found in capacity results. Returning NaN.")
                return {'SF_vertical': np.nan, 'SF_horizontal': np.nan}

            SF_v = 1.0/UC_v if UC_v != 0 else np.inf
            SF_h = 1.0/UC_h if UC_h != 0 else np.inf

            return {'SF_vertical': SF_v, 'SF_horizontal': SF_h}

        else:
            UC = self.anchorCapacity.get('UC', None)

            if UC is None:
                print("Warning: Unity check (UC) not found in capacity results. Returning NaN.")
                return {'SF_combined': np.nan}

            SF = 1.0/UC if UC != 0 else np.inf

            return {'SF_combined': SF} 
                            
    def getCostAnchor(self, ms=None):
        '''
        Assign material cost using a Point object and getCost_and_MBL().
        '''

        # Create or use existing MoorPy system
        if ms is None:
            ms = mp.System()

            # Create MoorPy Point using makeMoorPyAnchor
            self.makeMoorPyAnchor(ms)

        # Check if mass is assigned
        if self.mass is None:
            if 'Weight pile' in self.anchorCapacity:
                self.mass = self.anchorCapacity['Weight pile'] / self.g
            elif 'Weight plate' in self.anchorCapacity:
                self.mass = self.anchorCapacity['Weight plate'] / self.g
            else:
                raise KeyError("Missing 'Weight pile' or 'Weight plate' in anchorCapacity. \
                Run getCapacityAnchor() before getCostAnchor(), or define self.mass explicitly.")
=======
        # Define the objective function: Minimize weight of anchor (cost is dependent on weight)
        def objective(vars, args):

            geomKeys = args['geomKeys']
            input_loads = args['input_loads']
            fix_zlug = args['fix_zlug']

            newGeom = dict(zip(geomKeys,vars))
            self.dd['design'].update(newGeom)
            if 'suction' in self.dd['type'] and not fix_zlug:
                self.dd['design']['zlug'] = (2/3)*newGeom['L']
            
            if 'Hm' in input_loads or 'Vm' in input_loads:
                anchor_loads = self.getLugForces(mudloads=input_loads)
                input_loads = dict(Ha=anchor_loads['Ha'], Va=anchor_loads['Va'])    # overwrite the input_loads dictionary
            # get results
            results = self.getAnchorCapacity(loads=input_loads, plot=False)
                
            return(results['Weight'])
        
        # constraint for suction bucket sizing only. May add more constraints for other anchors in the future...
        def conFun_LD(vars, geomKeys, input_loads, fix_zlug, LD_con, geomBounds, minfs):
            newGeom = dict(zip(geomKeys, vars))
            self.dd['design'].update(newGeom)

            if 'Hm' in input_loads or 'Vm' in input_loads:
                anchor_loads = self.getLugForces(mudloads=input_loads)
                input_loads = dict(Ha=anchor_loads['Ha'], Va=anchor_loads['Va'])    # overwrite the input_loads dictionary

            results = self.getAnchorCapacity(loads=input_loads, plot=False)
            
            convalA = newGeom['L']/newGeom['D'] - LD_con[0]
            convalB = LD_con[1] - newGeom['L']/newGeom['D']
            conval = min([convalA,convalB])
            # if newGeom['L']/newGeom['D'] >= LD_con[0] and newGeom['L']/newGeom['D'] <= LD_con[1]:
            #     conval = 1 
            # else:
            #     conval = -1 
            
            return(conval)
        # constraint to ensure unity check > 1 for suction buckets
        def conFun_Suction(vars, geomKeys, input_loads, fix_zlug, LD_con, geomBounds, minfs):
            if 'Hm' in input_loads or 'Vm' in input_loads:
                anchor_loads = self.getLugForces(mudloads=input_loads)
                input_loads = dict(Ha=anchor_loads['Ha'], Va=anchor_loads['Va'])    # overwrite the input_loads dictionary
            results = self.getAnchorCapacity(loads=input_loads, plot=False)
            #conval = results['UC'] - 1
            conval = 1 - results['UC']
            # convalB = 1 - results['UC'] 
            return(conval)
        
        def conFun_DandG(vars, geomKeys, input_loads, fix_zlug, LD_con, geomBounds, minfs):

            newGeom = dict(zip(geomKeys, vars))
            self.dd['design'].update(newGeom)
            if 'Hm' in input_loads or 'Vm' in input_loads:
                anchor_loads = self.getLugForces(mudloads=input_loads)
                input_loads = dict(Ha=anchor_loads['Ha'], Va=anchor_loads['Va'])    # overwrite the input_loads dictionary
            results = self.getAnchorCapacity(loads=input_loads, plot=False)

            return np.array([0.05*newGeom['D'] - results['Lateral displacement'] , 0.25 - results['Rotational displacement']])
            
        def conFunH(vars, geomKeys, input_loads, fix_zlug, LD_con, geomBounds, minfs):
            # if 'suction' in self.dd['type']:
            #     results = self.getAnchorCapacity(plot=False)
            #     conval = results['UC'] - 1
            #     # if results['UC'] < 1:
            #     #     conval = -1*(results['UC'])
            # else:
            if 'Hm' in input_loads or 'Vm' in input_loads:
                anchor_loads = self.getLugForces(mudloads=input_loads)
                input_loads = dict(Ha=anchor_loads['Ha'], Va=anchor_loads['Va'])    # overwrite the input_loads dictionary
                minfs = dict(Ha=minfs['Hm'], Va=minfs['Vm'])
            FS, _, _ = self.getFS(loads=input_loads, acceptance_crit=minfs)
            conval = FS['Ha'] - 1
                # for key,val in FS.items():
                    
                #     if val/minfs[key]<1:
                #         if -1*(1-val/minfs[key]) < conval:
                #             conval = -1*(1-val/minfs[key])
            return(conval)
        
        def conFunV(vars, geomKeys, input_loads, fix_zlug, LD_con, geomBounds, minfs):
            if 'Hm' in input_loads or 'Vm' in input_loads:
                anchor_loads = self.getLugForces(mudloads=input_loads)
                input_loads = dict(Ha=anchor_loads['Ha'], Va=anchor_loads['Va'])    # overwrite the input_loads dictionary
                minfs = dict(Ha=minfs['Hm'], Va=minfs['Vm'])
            FS, _, _ = self.getFS(loads=input_loads, acceptance_crit=minfs)
            # special case for DEAs
            if minfs['Va'] == 0:
                 conval = 1
            else:
                conval = FS['Va'] - 1
                
            # print('FS_V',FS['Va'])
            return(conval)
        
        def conBounds(vars, geomKeys, input_loads, fix_zlug, LD_con, geomBounds, minfs):

            newGeom = dict(zip(geomKeys, vars))
            self.dd['design'].update(newGeom)

            if 'Hm' in input_loads or 'Vm' in input_loads:
                anchor_loads = self.getLugForces(mudloads=input_loads)
                input_loads = dict(Ha=anchor_loads['Ha'], Va=anchor_loads['Va'])    # overwrite the input_loads dictionary
            results = self.getAnchorCapacity(loads=input_loads, plot=False)

            bound_L_lower = newGeom['L'] - geomBounds[0][0]
            bound_L_upper = geomBounds[0][1] - newGeom['L']
            bound_D_lower = newGeom['D'] - geomBounds[1][0]
            bound_D_upper = geomBounds[1][1] - newGeom['D']

            return np.array([bound_L_lower, bound_L_upper, bound_D_lower, bound_D_upper])
        
        # - - - - - Setup & Optimization
        from scipy.optimize import minimize
        from copy import deepcopy

        anchType = self.dd['type']

        # loads['Ha'] = minfs['Ha']*loads['Ha']
        # loads['Va'] = minfs['Va']*loads['Va']
        startGeom = dict(zip(geomKeys,geom))
        print('start geometry: ',startGeom)
        # apply initial guess geometry
        self.dd['design'].update(startGeom)
                   
        if not 'zlug' in self.dd['design']:
            if 'suction' in anchType and not fix_zlug:
                self.dd['design']['zlug'] = (2/3)*startGeom['L']
            else:
                self.dd['design']['zlug'] = 0
        
        # if zlug is fixed, remove it from design variables
        if fix_zlug and 'zlug' in geomKeys:
            zlug_loc = geomKeys.index('zlug')
            startGeom.pop('zlug')
            geomKeys.remove('zlug')
            geom.pop(zlug_loc)
            if geomBounds:
                geomBounds.pop(zlug_loc)

        if not loads:
            loads = self.loads
            
        if not 'Ha' in loads:
            loads = self.getLugForces(mudloads=loads)
            
        # suction bucket needs to be loads*FS because of capacity envelope calculations in capacity function
        if ('Hm' in loads and 'Vm' in loads) and ('Hm' in minfs and 'Vm' in minfs):
            input_loads = {'Hm':loads['Hm']*minfs['Hm'], 'Vm':loads['Vm']*minfs['Vm']}
        else:
            input_loads = {'Ha':loads['Ha']*minfs['Ha'],'Va':loads['Va']*minfs['Va']}

           

        
        # Initial guess for geometry
        initial_guess = geom  # [val for val in startGeom.values()]       # Input values for geometry
        # geomKeys = [key for key in startGeom.keys()]
        
        # Bounds and constraints
        if 'suction' in anchType:
            # bounds = [(1, 7), (5, 50),()]   # Bounds for D and L
            # constraints
            
            constraints = [{'type':'ineq','fun':conFun_LD,'args':(geomKeys, input_loads, fix_zlug, LD_con, geomBounds, minfs)},
                           {'type':'ineq','fun':conFun_Suction,'args':(geomKeys, input_loads, fix_zlug, LD_con, geomBounds, minfs)},
                           {'type':'ineq','fun':conFunH,'args':(geomKeys, input_loads, fix_zlug, LD_con, geomBounds, minfs)},
                           {'type':'ineq','fun':conFunV,'args':(geomKeys, input_loads, fix_zlug, LD_con, geomBounds, minfs)},
                           {'type':'ineq','fun':conBounds,'args':(geomKeys, input_loads, fix_zlug, LD_con, geomBounds, minfs)}]
        
        elif 'dandg' in anchType:
            constraints = [{'type':'ineq','fun':conFun_LD,'args':(geomKeys, input_loads, fix_zlug, LD_con, geomBounds, minfs)},
                           {'type':'ineq','fun':conFun_DandG,'args':(geomKeys, input_loads, fix_zlug, LD_con, geomBounds, minfs)},
                           {'type':'ineq','fun':conFunH,'args':(geomKeys, input_loads, fix_zlug, LD_con, geomBounds, minfs)},
                           {'type':'ineq','fun':conFunV,'args':(geomKeys, input_loads, fix_zlug, LD_con, geomBounds, minfs)},
                           {'type':'ineq','fun':conBounds,'args':(geomKeys, input_loads, fix_zlug, LD_con, geomBounds, minfs)}]
        
        else:
            constraints = [{'type':'ineq','fun':conFunH,'args':(geomKeys, input_loads, fix_zlug, LD_con, geomBounds, minfs)},
                           {'type':'ineq','fun':conFunV,'args':(geomKeys, input_loads, fix_zlug, LD_con, geomBounds, minfs)}]
        
        # Run the optimization to find sizing that satisfy UC close to 1
        print('optimizing anchor size')
        
        if 'suction' in anchType or 'dandg' in anchType:
            solution = minimize(objective, initial_guess, args=dict(geomKeys=geomKeys, input_loads=input_loads, fix_zlug=fix_zlug, LD_con=LD_con, geomBounds=geomBounds, minfs=minfs),
                                method="COBYLA", constraints=constraints, options={'rhobeg':0.1, 'catol':0.001})
        else:
            solution = minimize(objective, initial_guess, args=dict(geomKeys=geomKeys, input_loads=input_loads, fix_zlug=fix_zlug, LD_con=LD_con, geomBounds=geomBounds, minfs=minfs),
                                method="COBYLA", constraints=constraints, options={'rhobeg':0.1, 'catol':0.001})
        
        FS, acceptance, FSdiff = self.getFS(loads=input_loads, acceptance_crit=minfs)
        
        # adjust starting value if you're far off from the acceptance criteria (in either direction)
        if FSdiff_max:
            count = 0
            while count<10 and (np.any([abs(FSdiff[key])>FSdiff_max[key] for key in FSdiff.keys()]) or np.any([diff<0 for diff in FSdiff.values()])):
                if np.any([diff<.02 for key,diff in FSdiff.items() if minfs[key]>0]) and np.all([diff>=0 for diff in FSdiff.values()]):
                    # exit loop if you're as close as can be on one of the FS even if other is above diff requirements UNLESS an FS is below minimum reqiured FS
                    break
                print('Factor of Safety not close enough to minimum factor of safety, trying again with adjusted initial guess.')
                print(FS)
                # calculate new percent difference of FS from min fs
                diffPCT = [FSdiff[key]/FS[key] for key in FSdiff]
                # create adjustment coefficient based on this or .25, whichever is lower
                adjust_coeff = np.min([np.min(diffPCT),0.25])
                # adjust initial guess values by adjustment coefficient
                for i,val in enumerate(initial_guess):
                    initial_guess[i] = val - val*adjust_coeff
                # update zlug for suction buckets as needed to be 2/3L
                if 'suction' in anchType and not fix_zlug:
                    zlug_loc = geomKeys.index('zlug')
                    L_loc = geomKeys.index('L')
                    initial_guess[zlug_loc] = (2/3)*initial_guess[L_loc]

                print('new initial guess',initial_guess)
                # re-run optimization
                if 'suction' in anchType or 'dandg' in anchType:
                    solution = minimize(objective, initial_guess, args=dict(geomKeys=geomKeys, input_loads=input_loads, fix_zlug=fix_zlug, LD_con=LD_con, geomBounds=geomBounds, minfs=minfs),
                                        method="COBYLA", constraints=constraints, options={'rhobeg':0.1, 'catol':0.001})
                else:
                    solution = minimize(objective, initial_guess, args=dict(geomKeys=geomKeys, input_loads=input_loads, fix_zlug=fix_zlug, LD_con=LD_con, geomBounds=geomBounds, minfs=minfs),
                                        method="COBYLA", constraints=constraints, options={'rhobeg':0.1, 'catol':0.001})
                # re-determine FS and diff from minFS
                FS, acceptance, FSdiff = self.getFS(loads=input_loads, acceptance_crit=minfs)  
                count += 1
>>>>>>> 831d6517
        
        # Assign mass to MoorPy point
        self.mpAnchor.m = self.mass

        cost, MBL, info = self.mpAnchor.getCost_and_MBL()

        # Store results
        self.cost = {
            'Material cost': cost,
            'MBL': MBL,
            'unit_cost': cost/self.mpAnchor.m }

        return self.cost

    def getCombinedPlot(self):
        '''
        Create a plot showing the suction pile and the inverse catenary overlay in the same coordinate system.
        '''
        from anchors_famodel.capacity_load  import getTransferLoad
        from anchors_famodel.capacity_plots import plot_suction

        if self.anchType.lower() != 'suction':
            raise NotImplementedError("getCombinedPlot only supports suction piles.")

        # Extract design inputs
        design = self.dd['design']
        D = design['D']
        L = design['L']
        zlug = design['zlug']

        if self.soil_profile is None or self.soil_type is None:
            raise ValueError("Soil profile or type not assigned. Use setSoilProfile first.")

        soil_profile = self.soil_profile
        soil_type = self.soil_type
        z0 = soil_profile[0]['top']

        Hm = self.loads['Hm']
        Vm = self.loads['Vm']
        thetam = self.loads.get('thetam', np.degrees(np.arctan2(Vm, Hm)))

        line_type = getattr(self, 'line_type', 'chain')
        d = getattr(self, 'd', 0.16)
        w = getattr(self, 'w', 5000.0)

        # Get inverse catenary path
        layers, result = getTransferLoad(
            profile_map=[{'layers': self.soil_profile}],
            Tm=np.sqrt(Hm**2 + Vm**2),
            thetam=thetam,
            zlug=zlug,
            line_type=line_type,
            d=d,
            w=w,
            plot=False
        )

        drag_values  = np.array(result['drag_values'])
        depth_values = -np.array(result['depth_values'])[::-1]

        x_start = D/2 + drag_values[0]
        z_start = zlug
        drag_transformed  = x_start - drag_values
        depth_transformed = z_start + (depth_values- depth_values[0])

        # Plot suction pile
        plot_suction(soil_profile, L, D, z0=z0, zlug=zlug, title='Suction Pile and Mooring Line Load Path')


        # Overlay inverse catenary path
        plt.plot(drag_transformed, depth_transformed, color='b', lw=2.0, label='Inverse catenary')
        plt.plot(drag_transformed[-1], depth_transformed[-1], 'ro', label='Mudline end')
        plt.plot( drag_transformed[0],  depth_transformed[0], 'go', label='Embedded end')

        n = 2e6
        Tm = result['Tm']
        Ta = result['Ta']
        thetaa = result['thetaa']

        plt.arrow(drag_transformed[-1], depth_transformed[-1],
                  Tm*np.cos(np.deg2rad(thetam))/n, -Tm*np.sin(np.deg2rad(thetam))/n,
                  head_width=0.25, head_length=0.5, color='r', label='Mudline load')
    
        plt.arrow(drag_transformed[0], depth_transformed[0],
                  Ta*np.cos(np.deg2rad(thetaa))/n, -Ta*np.sin(np.deg2rad(thetaa))/n,
                  head_width=0.25, head_length=0.5, color='g', label='Padeye load')

        xmax = max(drag_transformed[-1] + D, 2*D)
        plt.xlim(-D, xmax)
        plt.legend()
        plt.grid(True)
        plt.tight_layout()
        plt.show()<|MERGE_RESOLUTION|>--- conflicted
+++ resolved
@@ -394,7 +394,6 @@
             Ha = Hm
             Va = Vm
             
-<<<<<<< HEAD
         if plot == True:
             plot_load(layers, loads['drag_values'], loads['depth_values'], 
                       loads['Tm'], loads['thetam'], loads['Ta'], 
@@ -403,18 +402,6 @@
         return layers, Ha, Va
 
     def getCapacityAnchor(self, Hm, Vm, zlug, line_type=None, d=None, w=None, mass_update=False, plot=False):
-=======
-        if not 'method' in mudloads:
-            # assume mudloads are static unless told otherwise
-            # loads determined from moorpy are static
-            mudloads['method'] = 'static'
-        else:
-            mudloads['method'] = mudloads['method']
-        
-        return mudloads
-    
-    def getFS(self, loads=None, acceptance_crit=None):
->>>>>>> 831d6517
         '''
         Calculate anchor capacity based on anchor type and local soil profile.
     
@@ -442,6 +429,7 @@
         results : dict
             Capacity results dictionary from the selected capacity function.
         '''
+
         from .anchors_famodel.capacity_plate import getCapacityPlate
         from .anchors_famodel.capacity_suction import getCapacitySuction
         from .anchors_famodel.capacity_torpedo import getCapacityTorpedo
@@ -747,7 +735,6 @@
         def is_valid(value):
             return np.isfinite(value) and not np.isnan(value) and abs(value) < 1e6
         
-<<<<<<< HEAD
         if anchType_clean in ['helical', 'driven', 'dandg']:
             L0, D0 = geom if len(geom) == 2 else [5.0, 1.0]
             self.dd['design']['L'] = L0
@@ -1166,6 +1153,7 @@
         dict
             Dictionary containing safety factors.
         '''
+
         anchType_clean = self.anchType.lower().replace(' ', '')
 
         if anchType_clean in ['helical', 'driven', 'dandg']:
@@ -1213,236 +1201,6 @@
             else:
                 raise KeyError("Missing 'Weight pile' or 'Weight plate' in anchorCapacity. \
                 Run getCapacityAnchor() before getCostAnchor(), or define self.mass explicitly.")
-=======
-        # Define the objective function: Minimize weight of anchor (cost is dependent on weight)
-        def objective(vars, args):
-
-            geomKeys = args['geomKeys']
-            input_loads = args['input_loads']
-            fix_zlug = args['fix_zlug']
-
-            newGeom = dict(zip(geomKeys,vars))
-            self.dd['design'].update(newGeom)
-            if 'suction' in self.dd['type'] and not fix_zlug:
-                self.dd['design']['zlug'] = (2/3)*newGeom['L']
-            
-            if 'Hm' in input_loads or 'Vm' in input_loads:
-                anchor_loads = self.getLugForces(mudloads=input_loads)
-                input_loads = dict(Ha=anchor_loads['Ha'], Va=anchor_loads['Va'])    # overwrite the input_loads dictionary
-            # get results
-            results = self.getAnchorCapacity(loads=input_loads, plot=False)
-                
-            return(results['Weight'])
-        
-        # constraint for suction bucket sizing only. May add more constraints for other anchors in the future...
-        def conFun_LD(vars, geomKeys, input_loads, fix_zlug, LD_con, geomBounds, minfs):
-            newGeom = dict(zip(geomKeys, vars))
-            self.dd['design'].update(newGeom)
-
-            if 'Hm' in input_loads or 'Vm' in input_loads:
-                anchor_loads = self.getLugForces(mudloads=input_loads)
-                input_loads = dict(Ha=anchor_loads['Ha'], Va=anchor_loads['Va'])    # overwrite the input_loads dictionary
-
-            results = self.getAnchorCapacity(loads=input_loads, plot=False)
-            
-            convalA = newGeom['L']/newGeom['D'] - LD_con[0]
-            convalB = LD_con[1] - newGeom['L']/newGeom['D']
-            conval = min([convalA,convalB])
-            # if newGeom['L']/newGeom['D'] >= LD_con[0] and newGeom['L']/newGeom['D'] <= LD_con[1]:
-            #     conval = 1 
-            # else:
-            #     conval = -1 
-            
-            return(conval)
-        # constraint to ensure unity check > 1 for suction buckets
-        def conFun_Suction(vars, geomKeys, input_loads, fix_zlug, LD_con, geomBounds, minfs):
-            if 'Hm' in input_loads or 'Vm' in input_loads:
-                anchor_loads = self.getLugForces(mudloads=input_loads)
-                input_loads = dict(Ha=anchor_loads['Ha'], Va=anchor_loads['Va'])    # overwrite the input_loads dictionary
-            results = self.getAnchorCapacity(loads=input_loads, plot=False)
-            #conval = results['UC'] - 1
-            conval = 1 - results['UC']
-            # convalB = 1 - results['UC'] 
-            return(conval)
-        
-        def conFun_DandG(vars, geomKeys, input_loads, fix_zlug, LD_con, geomBounds, minfs):
-
-            newGeom = dict(zip(geomKeys, vars))
-            self.dd['design'].update(newGeom)
-            if 'Hm' in input_loads or 'Vm' in input_loads:
-                anchor_loads = self.getLugForces(mudloads=input_loads)
-                input_loads = dict(Ha=anchor_loads['Ha'], Va=anchor_loads['Va'])    # overwrite the input_loads dictionary
-            results = self.getAnchorCapacity(loads=input_loads, plot=False)
-
-            return np.array([0.05*newGeom['D'] - results['Lateral displacement'] , 0.25 - results['Rotational displacement']])
-            
-        def conFunH(vars, geomKeys, input_loads, fix_zlug, LD_con, geomBounds, minfs):
-            # if 'suction' in self.dd['type']:
-            #     results = self.getAnchorCapacity(plot=False)
-            #     conval = results['UC'] - 1
-            #     # if results['UC'] < 1:
-            #     #     conval = -1*(results['UC'])
-            # else:
-            if 'Hm' in input_loads or 'Vm' in input_loads:
-                anchor_loads = self.getLugForces(mudloads=input_loads)
-                input_loads = dict(Ha=anchor_loads['Ha'], Va=anchor_loads['Va'])    # overwrite the input_loads dictionary
-                minfs = dict(Ha=minfs['Hm'], Va=minfs['Vm'])
-            FS, _, _ = self.getFS(loads=input_loads, acceptance_crit=minfs)
-            conval = FS['Ha'] - 1
-                # for key,val in FS.items():
-                    
-                #     if val/minfs[key]<1:
-                #         if -1*(1-val/minfs[key]) < conval:
-                #             conval = -1*(1-val/minfs[key])
-            return(conval)
-        
-        def conFunV(vars, geomKeys, input_loads, fix_zlug, LD_con, geomBounds, minfs):
-            if 'Hm' in input_loads or 'Vm' in input_loads:
-                anchor_loads = self.getLugForces(mudloads=input_loads)
-                input_loads = dict(Ha=anchor_loads['Ha'], Va=anchor_loads['Va'])    # overwrite the input_loads dictionary
-                minfs = dict(Ha=minfs['Hm'], Va=minfs['Vm'])
-            FS, _, _ = self.getFS(loads=input_loads, acceptance_crit=minfs)
-            # special case for DEAs
-            if minfs['Va'] == 0:
-                 conval = 1
-            else:
-                conval = FS['Va'] - 1
-                
-            # print('FS_V',FS['Va'])
-            return(conval)
-        
-        def conBounds(vars, geomKeys, input_loads, fix_zlug, LD_con, geomBounds, minfs):
-
-            newGeom = dict(zip(geomKeys, vars))
-            self.dd['design'].update(newGeom)
-
-            if 'Hm' in input_loads or 'Vm' in input_loads:
-                anchor_loads = self.getLugForces(mudloads=input_loads)
-                input_loads = dict(Ha=anchor_loads['Ha'], Va=anchor_loads['Va'])    # overwrite the input_loads dictionary
-            results = self.getAnchorCapacity(loads=input_loads, plot=False)
-
-            bound_L_lower = newGeom['L'] - geomBounds[0][0]
-            bound_L_upper = geomBounds[0][1] - newGeom['L']
-            bound_D_lower = newGeom['D'] - geomBounds[1][0]
-            bound_D_upper = geomBounds[1][1] - newGeom['D']
-
-            return np.array([bound_L_lower, bound_L_upper, bound_D_lower, bound_D_upper])
-        
-        # - - - - - Setup & Optimization
-        from scipy.optimize import minimize
-        from copy import deepcopy
-
-        anchType = self.dd['type']
-
-        # loads['Ha'] = minfs['Ha']*loads['Ha']
-        # loads['Va'] = minfs['Va']*loads['Va']
-        startGeom = dict(zip(geomKeys,geom))
-        print('start geometry: ',startGeom)
-        # apply initial guess geometry
-        self.dd['design'].update(startGeom)
-                   
-        if not 'zlug' in self.dd['design']:
-            if 'suction' in anchType and not fix_zlug:
-                self.dd['design']['zlug'] = (2/3)*startGeom['L']
-            else:
-                self.dd['design']['zlug'] = 0
-        
-        # if zlug is fixed, remove it from design variables
-        if fix_zlug and 'zlug' in geomKeys:
-            zlug_loc = geomKeys.index('zlug')
-            startGeom.pop('zlug')
-            geomKeys.remove('zlug')
-            geom.pop(zlug_loc)
-            if geomBounds:
-                geomBounds.pop(zlug_loc)
-
-        if not loads:
-            loads = self.loads
-            
-        if not 'Ha' in loads:
-            loads = self.getLugForces(mudloads=loads)
-            
-        # suction bucket needs to be loads*FS because of capacity envelope calculations in capacity function
-        if ('Hm' in loads and 'Vm' in loads) and ('Hm' in minfs and 'Vm' in minfs):
-            input_loads = {'Hm':loads['Hm']*minfs['Hm'], 'Vm':loads['Vm']*minfs['Vm']}
-        else:
-            input_loads = {'Ha':loads['Ha']*minfs['Ha'],'Va':loads['Va']*minfs['Va']}
-
-           
-
-        
-        # Initial guess for geometry
-        initial_guess = geom  # [val for val in startGeom.values()]       # Input values for geometry
-        # geomKeys = [key for key in startGeom.keys()]
-        
-        # Bounds and constraints
-        if 'suction' in anchType:
-            # bounds = [(1, 7), (5, 50),()]   # Bounds for D and L
-            # constraints
-            
-            constraints = [{'type':'ineq','fun':conFun_LD,'args':(geomKeys, input_loads, fix_zlug, LD_con, geomBounds, minfs)},
-                           {'type':'ineq','fun':conFun_Suction,'args':(geomKeys, input_loads, fix_zlug, LD_con, geomBounds, minfs)},
-                           {'type':'ineq','fun':conFunH,'args':(geomKeys, input_loads, fix_zlug, LD_con, geomBounds, minfs)},
-                           {'type':'ineq','fun':conFunV,'args':(geomKeys, input_loads, fix_zlug, LD_con, geomBounds, minfs)},
-                           {'type':'ineq','fun':conBounds,'args':(geomKeys, input_loads, fix_zlug, LD_con, geomBounds, minfs)}]
-        
-        elif 'dandg' in anchType:
-            constraints = [{'type':'ineq','fun':conFun_LD,'args':(geomKeys, input_loads, fix_zlug, LD_con, geomBounds, minfs)},
-                           {'type':'ineq','fun':conFun_DandG,'args':(geomKeys, input_loads, fix_zlug, LD_con, geomBounds, minfs)},
-                           {'type':'ineq','fun':conFunH,'args':(geomKeys, input_loads, fix_zlug, LD_con, geomBounds, minfs)},
-                           {'type':'ineq','fun':conFunV,'args':(geomKeys, input_loads, fix_zlug, LD_con, geomBounds, minfs)},
-                           {'type':'ineq','fun':conBounds,'args':(geomKeys, input_loads, fix_zlug, LD_con, geomBounds, minfs)}]
-        
-        else:
-            constraints = [{'type':'ineq','fun':conFunH,'args':(geomKeys, input_loads, fix_zlug, LD_con, geomBounds, minfs)},
-                           {'type':'ineq','fun':conFunV,'args':(geomKeys, input_loads, fix_zlug, LD_con, geomBounds, minfs)}]
-        
-        # Run the optimization to find sizing that satisfy UC close to 1
-        print('optimizing anchor size')
-        
-        if 'suction' in anchType or 'dandg' in anchType:
-            solution = minimize(objective, initial_guess, args=dict(geomKeys=geomKeys, input_loads=input_loads, fix_zlug=fix_zlug, LD_con=LD_con, geomBounds=geomBounds, minfs=minfs),
-                                method="COBYLA", constraints=constraints, options={'rhobeg':0.1, 'catol':0.001})
-        else:
-            solution = minimize(objective, initial_guess, args=dict(geomKeys=geomKeys, input_loads=input_loads, fix_zlug=fix_zlug, LD_con=LD_con, geomBounds=geomBounds, minfs=minfs),
-                                method="COBYLA", constraints=constraints, options={'rhobeg':0.1, 'catol':0.001})
-        
-        FS, acceptance, FSdiff = self.getFS(loads=input_loads, acceptance_crit=minfs)
-        
-        # adjust starting value if you're far off from the acceptance criteria (in either direction)
-        if FSdiff_max:
-            count = 0
-            while count<10 and (np.any([abs(FSdiff[key])>FSdiff_max[key] for key in FSdiff.keys()]) or np.any([diff<0 for diff in FSdiff.values()])):
-                if np.any([diff<.02 for key,diff in FSdiff.items() if minfs[key]>0]) and np.all([diff>=0 for diff in FSdiff.values()]):
-                    # exit loop if you're as close as can be on one of the FS even if other is above diff requirements UNLESS an FS is below minimum reqiured FS
-                    break
-                print('Factor of Safety not close enough to minimum factor of safety, trying again with adjusted initial guess.')
-                print(FS)
-                # calculate new percent difference of FS from min fs
-                diffPCT = [FSdiff[key]/FS[key] for key in FSdiff]
-                # create adjustment coefficient based on this or .25, whichever is lower
-                adjust_coeff = np.min([np.min(diffPCT),0.25])
-                # adjust initial guess values by adjustment coefficient
-                for i,val in enumerate(initial_guess):
-                    initial_guess[i] = val - val*adjust_coeff
-                # update zlug for suction buckets as needed to be 2/3L
-                if 'suction' in anchType and not fix_zlug:
-                    zlug_loc = geomKeys.index('zlug')
-                    L_loc = geomKeys.index('L')
-                    initial_guess[zlug_loc] = (2/3)*initial_guess[L_loc]
-
-                print('new initial guess',initial_guess)
-                # re-run optimization
-                if 'suction' in anchType or 'dandg' in anchType:
-                    solution = minimize(objective, initial_guess, args=dict(geomKeys=geomKeys, input_loads=input_loads, fix_zlug=fix_zlug, LD_con=LD_con, geomBounds=geomBounds, minfs=minfs),
-                                        method="COBYLA", constraints=constraints, options={'rhobeg':0.1, 'catol':0.001})
-                else:
-                    solution = minimize(objective, initial_guess, args=dict(geomKeys=geomKeys, input_loads=input_loads, fix_zlug=fix_zlug, LD_con=LD_con, geomBounds=geomBounds, minfs=minfs),
-                                        method="COBYLA", constraints=constraints, options={'rhobeg':0.1, 'catol':0.001})
-                # re-determine FS and diff from minFS
-                FS, acceptance, FSdiff = self.getFS(loads=input_loads, acceptance_crit=minfs)  
-                count += 1
->>>>>>> 831d6517
         
         # Assign mass to MoorPy point
         self.mpAnchor.m = self.mass
