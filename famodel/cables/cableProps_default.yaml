# Cable cross-sectional property scaling coefficients

cable_types:          # standard size of conductors [mm^2]: [800, 630, 400, 300, 150, 95]

    static_cable_33:                                   
        kV          : 33                             # voltage rating [kV]    
        mass_d      : [0.00369, -0.516,  24.8140]      # linear mass density [kg/m]  = (1st)*D_2[mm] + (2nd)*D[mm] + (3rd)       
        EA_d        : [0.0315,  -4.384,  239.031]    # stiffness [MN] = (1st)*D_2[mm] + (2nd)*D[mm] + (3rd)  
        EI_d        : [0.00476, -1.117,  67.2750]      # bending stiffness [kN.m^2] = (1st)*D_2[mm] + (2nd)*D[mm] + (3rd)
        MBL_D_coefs : [0.02278, -3.987,  272.795]    # MBL[kN] = (1st)*D_2[mm] + (2nd)*D[mm] + (3rd)
        MBR_D_coefs : [0.015, 0.0]                   # MBR[m] = (1st)*D[mm] + (2nd)
        D_A_coefs   : [3.0, 92.5]                    # Outer diameter coefficients: OD[mm] = SQRT(A^2[mm^2])*(1st) + (2nd)
        P_A_coefs   : [2.12, 0.525]                  # P[MW] = (1st)*A[mm^2]^(2nd)
        R_A_coefs   : [24]                           # R[ohm/km] = (1st)/A[mm^2]
        cost_A      : [0.7845, 257.32]               # cost of cable [$/m] = (1st)*A[mm^2] + (2nd) 
              
    static_cable_66:                                   
        kV          : 66                             # voltage rating [kV]    
        mass_d      : [0.00339, -0.474,  22.8050]      # linear mass density [kg/m]  = (1st)*D_2[mm] + (2nd)*D[mm] + (3rd)       
        EA_d        : [0.0291,  -4.052,  220.895]    # stiffness [MN] = (1st)*D_2[mm] + (2nd)*D[mm] + (3rd)  
        EI_d        : [0.00438, -1.026,  61.820]      # bending stiffness [kN.m^2] = (1st)*D_2[mm] + (2nd)*D[mm] + (3rd)
        MBL_D_coefs : [0.02105, -3.685,  252.10]    # MBL[kN] = (1st)*D_2[mm] + (2nd)*D[mm] + (3rd)
        MBR_D_coefs : [0.015, 0.0]                   # MBR[m] = (1st)*D[mm] + (2nd)
        D_A_coefs   : [3.0, 102]                     # Outer diameter coefficients: OD[mm] = SQRT(A^2[mm^2])*(1st) + (2nd)
        P_A_coefs   : [4.24, 0.525]                  # P[MW] = (1st)*A[mm^2]^(2nd)
        R_A_coefs   : [24]                           # R[ohm/km] = (1st)/A[mm^2]
        cost_A      : [0.7845, 257.32]               # cost of cable [$/m] = (1st)*A[mm^2] + (2nd) 
        
    static_cable_132:                                   
        kV          : 132                            # voltage rating [kV]    
        mass_d      : [0.00318, -0.445,  21.3650]      # linear mass density [kg/m]  = (1st)*D_2[mm] + (2nd)*D[mm] + (3rd)       
        EA_d        : [0.0317,  -4.4055, 240.176]    # stiffness [MN] = (1st)*D_2[mm] + (2nd)*D[mm] + (3rd)  
        EI_d        : [0.00397, -0.931,  56.0800]      # bending stiffness [kN.m^2] = (1st)*D_2[mm] + (2nd)*D[mm] + (3rd)
        MBL_D_coefs : [0.0229,  -4.007,  274.103]    # MBL[kN] = (1st)*D_2[mm] + (2nd)*D[mm] + (3rd)
        MBR_D_coefs : [0.015, 0.0]                   # MBR[m] = (1st)*D[mm] + (2nd)
        D_A_coefs   : [3.0, 120]                     # Outer diameter coefficients: OD[mm] = SQRT(A^2[mm^2])*(1st) + (2nd)
        P_A_coefs   : [8.48, 0.525]                  # P[MW] = (1st)*A[mm^2]^(2nd)
        R_A_coefs   : [24]                           # R[ohm/km] = (1st)/A[mm^2]
        cost_A      : [0.7845, 257.32]               # cost of cable [$/m] = (1st)*A[mm^2] + (2nd)
        
    dynamic_cable_33:                                   
<<<<<<< HEAD
        kV          : 33                          # voltage rating [kV]    
        mass_d      : [0.005418, -0.93, 51.586]   # linear mass density [kg/m]  = (1st)*D_2[mm] + (2nd)*D[mm] + (3rd)       
        EA_d        : [0.0463,  -7.641, 475.32]   # stiffness [MN] = (1st)*D_2[mm] + (2nd)*D[mm] + (3rd)  
        EI_d        : [0.006302, -1.2918, 68.11]  # bending stiffness [kN.m^2] = (1st)*D_2[mm] + (2nd)*D[mm] + (3rd)
        MBL_D_coefs : [0.05703,  -9.672, 660.81]  # MBL[kN] = (1st)*D_2[mm] + (2nd)*D[mm] + (3rd)
        MBR_D_coefs : [0.015, 0.0]                # MBR[m] = (1st)*D[mm] + (2nd)
        D_A_coefs   : [3.0, 89]                   # Outer diameter coefficients: OD[mm] = SQRT(A^2[mm^2])*(1st) + (2nd)
        P_A_coefs   : [2.12, 0.525]               # P[MW] = (1st)*A[mm^2]^(2nd)
        R_A_coefs   : [424]                       # R[ohm/km] = (1st)/A[mm^2]
        cost_A      : [0.7845, 257.32]            # cost of cable [$/m] = (1st)*A[mm^2] + (2nd) 
    
    dynamic_cable_66:
        kV          : 66                          # voltage rating [kV]    
        mass_d      : [0.005418, -0.93, 51.586]   # linear mass density [kg/m] = (1st)*D_2[mm] + (2nd)*D[mm] + (3rd)      
        EA_d        : [0.0463,  -7.641, 475.32]   # stiffness [MN] = (1st)*D_2[m] + (2nd)*D[mm] + (3rd)   
        EI_d        : [0.006302, -1.291, 68.11]   # bending stiffness [kN.m^2] = (1st)*D_2[mm] + (2nd)*D[mm] + (3rd)
        MBL_D_coefs : [0.05703,  -9.672, 660.81]  # MBL[kN] = (1st)*D_2[mm + (2nd)*D[mm] + (3rd)
        MBR_D_coefs : [0.015, 0.0]                # MBR[m] = (1st)*D[mm] + (2nd)
        D_A_coefs   : [  3.0, 106]                # Outer diameter coefficients: OD[mm] = SQRT(A^2[mm^2])*(1st) + (2nd)
        P_A_coefs   : [4.24, 0.525]               # P[MW] = (1st)*A[mm^2]^(2nd)
        R_A_coefs   : [424]                       # R[ohm/km] = (1st)/A[mm^2]
        cost_A      : [0.7845, 257.32]            # cost[$/m] = (1st)*A[mm^2] + (2nd)
    
#    static_cable_33:                                   
#        kV          : 33                           # voltage rating [kV]    
#        mass_d      : []   # linear mass density [kg/m]  = (1st)*D_2[mm] + (2nd)*D[mm] + (3rd)       
#        EA_d        : []   # stiffness [MN] = (1st)*D_2[mm] + (2nd)*D[mm] + (3rd)  
#        EI_d        : []   # bending stiffness [kN.m^2] = (1st)*D_2[mm] + (2nd)*D[mm] + (3rd)
#        MBL_D_coefs : []   # MBL[kN] = (1st)*D_2[mm] + (2nd)*D[mm] + (3rd)
#        MBR_D_coefs : []   # MBR[m] = (1st)*D[mm] + (2nd)
#        D_A_coefs   : []   # Outer diameter coefficients: OD[mm] = SQRT(A^2[mm^2])*(1st) + (2nd)
#        P_A_coefs   : []   # P[MW] = A[mm^2]^(1st) + (2nd)
#        cost_A      : []   # cost of cable [$/m] = (1st)*A[mm^2] + (2nd) 
#    
#    static_cable_66:
#        kV          :  66                          # voltage rating [kV]    
#        mass_d2     :  []   # linear mass density [kg/m] = (1st)*D_2[mm] + (2nd)*D[mm] + (3rd)      
#        EA_d        :  []   # stiffness [MN] = (1st)*D_2[m] + (2nd)*D[mm] + (3rd)   
#        EI_d        :  []   # bending stiffness [kN.m^2] = (1st)*D_2[mm] + (2nd)*D[mm] + (3rd)
#        MBL_D_coefs :  []   # MBL[N] = (1st)*D_2[mm + (2nd)*D[mm] + (3rd)
#        MBR_D_coefs :  []   # MBR[m] = (1st)*D[mm] + (2nd)
#        D_A_coefs   :  []   # Outer diameter coefficients: OD[mm] = SQRT(A^2[mm^2])*(1st) + (2nd)
#        P_A_coefs   :  []   # P[MW] = A[mm^2]^(1st) + (2nd)
#        cost_A      :  []   # cost[$/m] = (1st)*A[mm^2] + (2nd)
    
=======
        kV          : 33                             # voltage rating [kV]    
        mass_d      : [0.005187, -0.890,  49.3880]     # linear mass density [kg/m]  = (1st)*D_2[mm] + (2nd)*D[mm] + (3rd)       
        EA_d        : [0.04944,  -8.313,  567.141]   # stiffness [MN] = (1st)*D_2[mm] + (2nd)*D[mm] + (3rd)  
        EI_d        : [0.009537, -2.2347, 134.550]    # bending stiffness [kN.m^2] = (1st)*D_2[mm] + (2nd)*D[mm] + (3rd)
        MBL_D_coefs : [0.04059,   -6.901, 471.488]    # MBL[kN] = (1st)*D_2[mm] + (2nd)*D[mm] + (3rd)
        MBR_D_coefs : [0.015, 0.0]                   # MBR[m] = (1st)*D[mm] + (2nd)
        D_A_coefs   : [3.0, 99.2]                    # Outer diameter coefficients: OD[mm] = SQRT(A^2[mm^2])*(1st) + (2nd)
        P_A_coefs   : [2.12, 0.525]                  # P[MW] = (1st)*A[mm^2]^(2nd)
        R_A_coefs   : [24]                           # R[ohm/km] = (1st)/A[mm^2]
        cost_A      : [0.7845, 257.32]               # cost of cable [$/m] = (1st)*A[mm^2] + (2nd) 
    
    dynamic_cable_66:
        kV          : 66                             # voltage rating [kV]    
        mass_d      : [0.00473, -0.812, 45.0300]       # linear mass density [kg/m] = (1st)*D_2[mm] + (2nd)*D[mm] + (3rd)      
        EA_d        : [0.04573, -7.689, 524.560]      # stiffness [MN] = (1st)*D_2[m] + (2nd)*D[mm] + (3rd)   
        EI_d        : [0.00876, -2.053, 123.640]      # bending stiffness [kN.m^2] = (1st)*D_2[mm] + (2nd)*D[mm] + (3rd)
        MBL_D_coefs : [0.03775, -6.403, 437.546]      # MBL[kN] = (1st)*D_2[mm + (2nd)*D[mm] + (3rd)
        MBR_D_coefs : [0.015, 0.0]                   # MBR[m] = (1st)*D[mm] + (2nd)
        D_A_coefs   : [3.0, 108.7]                   # Outer diameter coefficients: OD[mm] = SQRT(A^2[mm^2])*(1st) + (2nd)
        P_A_coefs   : [4.24, 0.525]                  # P[MW] = (1st)*A[mm^2]^(2nd)
        R_A_coefs   : [24]                           # R[ohm/km] = (1st)/A[mm^2]
        cost_A      : [0.7845, 257.32]               # cost[$/m] = (1st)*A[mm^2] + (2nd)
        
    dynamic_cable_132:
        kV          : 132                            # voltage rating [kV]    
        mass_d      : [0.00418, -0.718, 39.8240]       # linear mass density [kg/m] = (1st)*D_2[mm] + (2nd)*D[mm] + (3rd)      
        EA_d        : [0.04503, -7.572, 516.550]      # stiffness [MN] = (1st)*D_2[m] + (2nd)*D[mm] + (3rd)   
        EI_d        : [0.00795, -1.863, 112.160]      # bending stiffness [kN.m^2] = (1st)*D_2[mm] + (2nd)*D[mm] + (3rd)
        MBL_D_coefs : [0.04054, -6.877, 469.836]      # MBL[kN] = (1st)*D_2[mm + (2nd)*D[mm] + (3rd)
        MBR_D_coefs : [0.015, 0.0]                   # MBR[m] = (1st)*D[mm] + (2nd)
        D_A_coefs   : [3.0, 128.7]                   # Outer diameter coefficients: OD[mm] = SQRT(A^2[mm^2])*(1st) + (2nd)
        P_A_coefs   : [8.48, 0.525]                  # P[MW] = (1st)*A[mm^2]^(2nd)
        R_A_coefs   : [24]                           # R[ohm/km] = (1st)/A[mm^2]
        cost_A      : [0.7845, 257.32]               # cost[$/m] = (1st)*A[mm^2] + (2nd)

>>>>>>> 49bf10a0
    
buoyancy_module_types:   
    
    Buoyancy_750m:                                 # buoyancy module rated for 750m water depth
        cost_B      : [8590, 3080]                 # cost [$/module] = (1st)*Volume[m^3] + (2nd)
        L_BM        :  1.2                         # length at 1 m^3 [m] (scales with volume^(1/3))
        D_BM        :  1.2                         # diameter at 1 m^3 [m] (scales with volume^(1/3))
        density     :  480                         # aggregate density [kg/m^3]
        
    Buoyancy_1500m:                                # buoyancy module rated for 1500m water depth
        cost_B      : [9890, 3230]                 # cost [$/module] = (1st)*Volume[m^3] + (2nd)
        L_BM        :  1.2                         # length at 1 m^3 [m] (scales with volume^(1/3))
        D_BM        :  1.2                         # diameter at 1 m^3 [m] (scales with volume^(1/3))
<<<<<<< HEAD
        density     :  560                         # aggregate density [kg/m^3]
    
=======
        density     :  560                         # aggregate density [kg/m^3]
>>>>>>> 49bf10a0
<|MERGE_RESOLUTION|>--- conflicted
+++ resolved
@@ -39,53 +39,6 @@
         cost_A      : [0.7845, 257.32]               # cost of cable [$/m] = (1st)*A[mm^2] + (2nd)
         
     dynamic_cable_33:                                   
-<<<<<<< HEAD
-        kV          : 33                          # voltage rating [kV]    
-        mass_d      : [0.005418, -0.93, 51.586]   # linear mass density [kg/m]  = (1st)*D_2[mm] + (2nd)*D[mm] + (3rd)       
-        EA_d        : [0.0463,  -7.641, 475.32]   # stiffness [MN] = (1st)*D_2[mm] + (2nd)*D[mm] + (3rd)  
-        EI_d        : [0.006302, -1.2918, 68.11]  # bending stiffness [kN.m^2] = (1st)*D_2[mm] + (2nd)*D[mm] + (3rd)
-        MBL_D_coefs : [0.05703,  -9.672, 660.81]  # MBL[kN] = (1st)*D_2[mm] + (2nd)*D[mm] + (3rd)
-        MBR_D_coefs : [0.015, 0.0]                # MBR[m] = (1st)*D[mm] + (2nd)
-        D_A_coefs   : [3.0, 89]                   # Outer diameter coefficients: OD[mm] = SQRT(A^2[mm^2])*(1st) + (2nd)
-        P_A_coefs   : [2.12, 0.525]               # P[MW] = (1st)*A[mm^2]^(2nd)
-        R_A_coefs   : [424]                       # R[ohm/km] = (1st)/A[mm^2]
-        cost_A      : [0.7845, 257.32]            # cost of cable [$/m] = (1st)*A[mm^2] + (2nd) 
-    
-    dynamic_cable_66:
-        kV          : 66                          # voltage rating [kV]    
-        mass_d      : [0.005418, -0.93, 51.586]   # linear mass density [kg/m] = (1st)*D_2[mm] + (2nd)*D[mm] + (3rd)      
-        EA_d        : [0.0463,  -7.641, 475.32]   # stiffness [MN] = (1st)*D_2[m] + (2nd)*D[mm] + (3rd)   
-        EI_d        : [0.006302, -1.291, 68.11]   # bending stiffness [kN.m^2] = (1st)*D_2[mm] + (2nd)*D[mm] + (3rd)
-        MBL_D_coefs : [0.05703,  -9.672, 660.81]  # MBL[kN] = (1st)*D_2[mm + (2nd)*D[mm] + (3rd)
-        MBR_D_coefs : [0.015, 0.0]                # MBR[m] = (1st)*D[mm] + (2nd)
-        D_A_coefs   : [  3.0, 106]                # Outer diameter coefficients: OD[mm] = SQRT(A^2[mm^2])*(1st) + (2nd)
-        P_A_coefs   : [4.24, 0.525]               # P[MW] = (1st)*A[mm^2]^(2nd)
-        R_A_coefs   : [424]                       # R[ohm/km] = (1st)/A[mm^2]
-        cost_A      : [0.7845, 257.32]            # cost[$/m] = (1st)*A[mm^2] + (2nd)
-    
-#    static_cable_33:                                   
-#        kV          : 33                           # voltage rating [kV]    
-#        mass_d      : []   # linear mass density [kg/m]  = (1st)*D_2[mm] + (2nd)*D[mm] + (3rd)       
-#        EA_d        : []   # stiffness [MN] = (1st)*D_2[mm] + (2nd)*D[mm] + (3rd)  
-#        EI_d        : []   # bending stiffness [kN.m^2] = (1st)*D_2[mm] + (2nd)*D[mm] + (3rd)
-#        MBL_D_coefs : []   # MBL[kN] = (1st)*D_2[mm] + (2nd)*D[mm] + (3rd)
-#        MBR_D_coefs : []   # MBR[m] = (1st)*D[mm] + (2nd)
-#        D_A_coefs   : []   # Outer diameter coefficients: OD[mm] = SQRT(A^2[mm^2])*(1st) + (2nd)
-#        P_A_coefs   : []   # P[MW] = A[mm^2]^(1st) + (2nd)
-#        cost_A      : []   # cost of cable [$/m] = (1st)*A[mm^2] + (2nd) 
-#    
-#    static_cable_66:
-#        kV          :  66                          # voltage rating [kV]    
-#        mass_d2     :  []   # linear mass density [kg/m] = (1st)*D_2[mm] + (2nd)*D[mm] + (3rd)      
-#        EA_d        :  []   # stiffness [MN] = (1st)*D_2[m] + (2nd)*D[mm] + (3rd)   
-#        EI_d        :  []   # bending stiffness [kN.m^2] = (1st)*D_2[mm] + (2nd)*D[mm] + (3rd)
-#        MBL_D_coefs :  []   # MBL[N] = (1st)*D_2[mm + (2nd)*D[mm] + (3rd)
-#        MBR_D_coefs :  []   # MBR[m] = (1st)*D[mm] + (2nd)
-#        D_A_coefs   :  []   # Outer diameter coefficients: OD[mm] = SQRT(A^2[mm^2])*(1st) + (2nd)
-#        P_A_coefs   :  []   # P[MW] = A[mm^2]^(1st) + (2nd)
-#        cost_A      :  []   # cost[$/m] = (1st)*A[mm^2] + (2nd)
-    
-=======
         kV          : 33                             # voltage rating [kV]    
         mass_d      : [0.005187, -0.890,  49.3880]     # linear mass density [kg/m]  = (1st)*D_2[mm] + (2nd)*D[mm] + (3rd)       
         EA_d        : [0.04944,  -8.313,  567.141]   # stiffness [MN] = (1st)*D_2[mm] + (2nd)*D[mm] + (3rd)  
@@ -120,8 +73,6 @@
         P_A_coefs   : [8.48, 0.525]                  # P[MW] = (1st)*A[mm^2]^(2nd)
         R_A_coefs   : [24]                           # R[ohm/km] = (1st)/A[mm^2]
         cost_A      : [0.7845, 257.32]               # cost[$/m] = (1st)*A[mm^2] + (2nd)
-
->>>>>>> 49bf10a0
     
 buoyancy_module_types:   
     
@@ -135,9 +86,4 @@
         cost_B      : [9890, 3230]                 # cost [$/module] = (1st)*Volume[m^3] + (2nd)
         L_BM        :  1.2                         # length at 1 m^3 [m] (scales with volume^(1/3))
         D_BM        :  1.2                         # diameter at 1 m^3 [m] (scales with volume^(1/3))
-<<<<<<< HEAD
-        density     :  560                         # aggregate density [kg/m^3]
-    
-=======
-        density     :  560                         # aggregate density [kg/m^3]
->>>>>>> 49bf10a0
+        density     :  560                         # aggregate density [kg/m^3]