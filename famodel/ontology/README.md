# Floating Array Ontology

This subpackage of FAModel contains information about the floating array 
ontology--a way of recording information that describes a floating wind 
farm project, including both site condition information and design information. 
This ontology is in a draft form and will continue to be revised based
on feedback from prospective users and collaborating projects.

The goal of the ontology is to provide a standardized format for recording
and exchanging a description of a floating wind farm design. This capability
is aligned with the work of IEA Wind Task 49, which focuses on integrated 
design of floating wind arrays. The ontology proposed here draws on elements
from two established ontologies developed under a previous IEA Wind Task.
Task 37 developed [plant-level and turbine-level ontologies](https://windio.readthedocs.io).
The current floating array ontology has a number of additions and differences that
better suit the scope and emphasis of floating wind arrays. The sections are as follows:

* [Site](#site)
  * [General                         ](#general)
  * [Boundaries                      ](#boundaries)
  * [Exclusions                      ](#exclusions)
  * [Seabed                          ](#bathymetry)
  * [Seabed                          ](#seabed)
  * [Metocean                        ](#metocean)
  * [Resource                        ](#resource)
  * [RAFT Cases                      ](#raft-cases)
  * [RAFT Settings                   ](#raft-settings)
* [Array                             ](#array)
  * [Array Layout                    ](#array-layout)
  * [Array Mooring                   ](#array-mooring)
  * [Array Cables                    ](#array-cables)
* [Turbine(s)                        ](#turbines)
* [Platform(s)                       ](#platforms)
* [Mooring                           ](#mooring)
  * [Mooring Systems                 ](#mooring-systems)
  * [Mooring line configurations     ](#mooring-line-configurations)
  * [Mooring line section properties ](#mooring-line-section-properties)
  * [Mooring Connectors              ](#mooring-connectors)
  * [Anchor types                    ](#anchor-types)
* [Cables                            ](#cables)
  * [Cables with Routing             ](#cables-with-routing)
  * [Dynamic Cable Configurations    ](#dynamic-cable-configurations)
  * [Cable Cross Sectional Properties](#cable-cross-sectional-properties)
  * [Cable Appendages                ](#cable-appendages)

The following sections give an overview of the array ontology makeup with examples. 


## Site
The site section contains information on the site conditions, including the boundaries of the array and exclusion zones. It also contains seabed conditions,
metocean data, and wind resource information for the selected site. 

### General
The general section includes water depth, density of water, density of air, and viscosity of air.

```yaml
    general:
        water_depth : 200        # [m]      uniform water depth
        rho_water   : 1025.0     # [kg/m^3] water density
        rho_air     : 1.225      # [kg/m^3] air density
        mu_air      : 1.81e-05   #          air dynamic 
```

### Boundaries
The boundaries section contains the boundaries of the array. This information is provided with a list of polygon vertices in order, which are then connected linearly 
to define the boundaries of the array. This information can be used to check that all the floating wind turbines are fully contained within the array boundaries.

```yaml
    boundaries:  # project or lease area boundary, via file or vertex list
        file:   # filename of x-y vertex coordinates [m]
        x_y:    # list of polygon vertices in order [m]
           -[x1, y1]
           -[x2, y2]
           -[x3, y3]
           -[x4, y4]
```

### Exclusions
The exclusions section contains any information on exclusion zones, which can be used to check that the power cables and anchors are avoiding
those areas. For simplicity, the exclusion zones allow for two types: circle and polygon. The circle option allows the user to input the x,y coordinates
of the center of the circle and the radius of the circle. The polygon option allows the user to input a list of x,y coordinates which are then 
connected linearly to define the exclusion zone. The user can define as many exclusion zones as needed with a "name" to distinguish them. 

```yaml
    exclusions:
      - name:
        type: circle
        x_y_r:
          - [x1, y1, r1] 
      
      - name:
        type: polygon
        x_y_r:
            -[x1, y1]
            -[x2, y2]
```

### Bathymetry
The bathymetry section currently just provides a link to a MoorDyn-style
bathymetry grid file. There is potential redundancy with the seabed section
and we likely want to support other file formats as well. To be improved.
	
```yaml
    bathymetry:
        file:   # MoorDyn-style bathymetry file
```


### Seabed
The seabed section contains information on the depth and soil type throughout the array. 
The user provides a list of x, y, z and "soil type" points to define the depth
and soil type classification. Alternatively, a file can be specified containing fully
gridded data about depth and soil properties on a rectangular grid, with the option
for quantitative soil index properties.
In between provided points, the depth is linearly interpolated. 
For now, the soil type will be assumed to match that of the nearest point. 
	
```yaml
    seabed:
        keys: [x,  y, depth,  soil_type]
        data:
          - [ x1, y1, z1, "soft clay"]
          - [ x2, y2, z1, "medium clay"]    
          
        filename: 'seabed_grid.csv'  # gridded data of seabed depth and soil classification   
```

### Metocean
The metocean section contains wind, wave, and current parameters that inform the design load cases. This section is further subdivided into extremes, probabilistics bins, and time series.
The extreme subsection contains metocean parameters for specified return periods which are used to check the strength of the design in extreme conditions.
The probabilistic bins section contains a list of metocean parameters, including directionality and probability. This section is used to inform a fatigue analysis,
so the probability of the bins should total to 1. Finally, the timeseries section contains the metocean parameters in time series form, which 
is needed for logistics analysis to inform vessel availability. To reduce the number of lines in the file, the timeseries section inputs a 
csv filename. 

```yaml
    metocean:
        extremes:  # extreme values for specified return periods (in years)
            keys :   [ Hs  , Tp  , WindSpeed, TI, Shear, Gamma, CurrentSpeed ]
            data :
                1:   [     ,     ,     ]
                10:  [     ,     ,     ]
                50:  [     ,     ,     ]
                500: [     ,     ,     ]
                
        probabalistic_bins:
            keys : [ prob , Hs  , Tp, WindSpeed, TI, Shear, Gamma, CurrentSpeed, WindDir, WaveDir, CurrentDir  ]
            data :
                -  [ 0.010  ,   ,   ]
                -  [ 0.006  ,   ,   ]
                -  [ 0.005  ,   ,   ]
                
        time_series :
            filename: 'metocean_timeseries.csv'
```

### Resource
The resource section contains information on the wind resource for the site, 
which can be used to calculate AEP. To again reduce the number of lines
in the file, the resource section inputs a filename which contains the resource data.
This resource data will follow the [WindIO plant ontology](https://windio.readthedocs.io/en/latest/source/plant.html).

```yaml
    resource :
        filename: 'windresource'
```

### RAFT Cases
<<<<<<< HEAD
The RAFT cases section contains the parameters for any load cases that are intended to be run in RAFT. 
=======
The RAFT cases section contains the parameters for any load cases that are intended to be run in [RAFT](https://openraft.readthedocs.io), and as such follows the format specified by RAFT. 
>>>>>>> 49bf10a0
The section inputs a list where each entry corresponds to a load case. Note that turbulence can be input 
as a percent or as a string representing a turbulence model such as IIB_NTM.
```yaml
RAFT_cases:
        keys : [wind_speed, wind_heading, turbulence, turbine_status, yaw_misalign, wave_spectrum, wave_period, wave_height, wave_heading  ]
        data :  #   m/s        deg    % or e.g. IIB_NTM    string            deg         string          (s)         (m)         (deg)
            -  [    10.5,         0,            0.01,    operating,          0,        JONSWAP,         12,         6,         0       ]
```

### RAFT Settings
The RAFT settings section contains the general parameters used for RAFT simulations, such as cutoff frequencies, 
Initial amplitudes for each degree of freedom at all frequencies, and the number of iterations to solve the model dynamics. 
<<<<<<< HEAD
=======
As with the previous section, the format follows that specified by [RAFT](https://openraft.readthedocs.io).
>>>>>>> 49bf10a0
```yaml
RAFT_settings:   
        min_freq     :  0.001    #  [Hz]       lowest frequency to consider, also the frequency bin width     
        max_freq     :  0.10    #  [Hz]       highest frequency to consider
        XiStart      :   0      # sets initial amplitude of each DOF for all frequencies
        nIter        :   4      # sets how many iterations to perform in Model.solveDynamics()
``` 

## Array

This part of the ontology includes a section for the tubine layout, as
well as optional array-level descriptions of the mooring system and 
array cabling.

### Array Layout
The array section summarizes the floating wind turbines in the array. The 
section inputs a list where each entry corresponds to a wind turbine. The ID serves as a method to identify the specific turbine system. 
<<<<<<< HEAD
As such, each list entry should have a unique ID, but the ID type (string, int, etc) is up to the user. The turbineID and platformID are specified for each list entry,
=======
As such, each list entry should have a unique ID number. The turbineID and platformID are specified for each list entry,
>>>>>>> 49bf10a0
connecting to details in the [Turbine](#turbines) and [Platform](#platforms) sections. This allows the user to easily 
specify different turbine or platform types throughout the array. 
Similarly, the mooringID is included and refers to the [mooring_systems](#mooring-systems) section.
This allows the user to set up general mooring systems to be used throughout the array. Additionally, the x and y locations are input and the heading adjustment.
The heading adjustment refers to a rotation of the mooring system, relative to how it is defined in the mooring_systems section. This allows the user to 
easily define a single mooring system for various rotations throughout the array.

Alternatively, the mooringID can be set to zero and the mooring system can be 
input in the [array_mooring](#array-mooring) section.

```yaml
array:
    keys : [ID, turbineID, platformID, mooringID,   x_location,     y_location,   heading_adjust]
    data : # ID#   ID#        ID#        ID#           [m]             [m]           [deg]
<<<<<<< HEAD
        -  [fowt1,     1,         1,         ms1,         0,             0,           180  ]    
        -  [f2,     1,         2,         ms2,         1600,          0,            0   ]  
=======
        -  [1,     1,         1,         ms1,         0,             0,           180  ]    
        -  [2,     1,         2,         ms2,         1600,          0,            0   ]  
>>>>>>> 49bf10a0
```


### Array Mooring
The array mooring section allows the user to input array-level mooring system details, instead of the more generalized mooring systems in mooring_systems.
This section inputs a list of x,y anchor positions, anchor type, and embedment depth. The anchor type links to the list in the anchor_types section.
<<<<<<< HEAD
Additionally, a list of mooring lines can be input with specified attachments at FOWTs and anchors. If there is an anchor connected to this line, it must be listed 
in end A, not end B. All anchors listed in line_data end A must have a matching ID in the anchor_data table, and all FOWTs listed in line_data end A or end B 
must have a matching ID in the array_data table. The anchor and fowt IDs must all be unique. The mooring lines each have a mooring configuration ID which links to the mooring_line_configs section. 
=======
Additionally, a list of mooring lines can be input with specified attachments at FOWTs and anchors. To specify an anchor, use 'ANCH #' where # refers to the anchor ID in the anchor_data table.
If there is an anchor connected to this line, it must be listed in end A, not end B. To specify a FOWT, use 'FOWT #' where # refers to the system ID in the array table. 
The mooring lines each have a mooring configuration ID which links to the mooring_line_configs section. 
>>>>>>> 49bf10a0
There is also an option to adjust the length of the line, depending on the spacing. 

```yaml
array_mooring:
    anchor_keys : 
          [ID, type,  x,  y,  embedment ]
    anchor_data :
        - [  anch1,  suction1,   ,   ,     ]
        - [  anch2,  suction1,   ,   ,     ]
    
    line_keys : 
          [MooringConfigID  ,  end A,   end B,  lengthAdjust]
    line_data :
<<<<<<< HEAD
        - [ Taut-Poly_1      ,  anch1,  fowt1,   0]
        - [ Taut-Poly_1      ,  anch2,  fowt1,   0]
        - [ Taut-Poly_2      ,  fowt1,  f2,   0]
=======
        - [ Taut-Poly_1      ,  ANCH 1,  FOWT 1,   0]
        - [ Taut-Poly_1      ,  ANCH 2,  FOWT 1,   0]
        - [ Taut-Poly_2      ,  FOWT 1,  FOWT 2,   0]
>>>>>>> 49bf10a0

```

### Array Cables

This section provides a straightforward and compact way to define the power
cables in the array. For each end (A and B) of the cable, it specifies the
turbine attached to, the 
[dynamic cable configuration](#dynamic-cable-configurations) used, and the heading
of the dynamic cable. The type of the static cable is also specified.
This method does not consider routing, and would assume the static cable takes
a straight path from the ends of the dynamic cables. 
For additional detail related to cable routing, the alternative [cable](#cables-with-routing)
section should be used.

```yaml
array_cables:
    keys:  [ AttachA,  AttachB,  DynCableA,  DynCableB, headingA, headingB, cableType]
    data:
        - [ turbine1, turbine2, lazy_wave1, lazy_wave1,      180,       30, static_36] 
        - [ turbine2, turbine3, lazy_wave1, lazy_wave1,      150,       30, static_36] 
```

## Turbine(s)

The turbine section can contain either a single turbine or a list of turbines, 
depending on the scenario. Note that if multiple turbines are listed, the section title must be 'turbines' instead of 'turbine'.
By default, the format follows that of [RAFT](https://openraft.readthedocs.io)
However, support will be added for linking to turbine design descriptions that follow
the [WindIO](https://windio.readthedocs.io) ontology format, which is also used 
by [WEIS](https://weis.readthedocs.io).

## Platform(s)

This section defines the floating support structures used in the design. As in
the previous section, it can contain a single platform or a list of platforms. 
By default, the format here follows that used by 
<<<<<<< HEAD
[RAFT](https://openraft.readthedocs.io) input files, with the addition of 'rFair' and 'zFair' entries to the 
dictionary for each platform in the first level of each platform listed. 
=======
[RAFT](https://openraft.readthedocs.io) input files.
>>>>>>> 49bf10a0
However, support will be added for also linking to platform descriptions that follow
the [WindIO](https://windio.readthedocs.io) ontology format, which is also used 
by [WEIS](https://weis.readthedocs.io).

```yaml 
platform:

    potModMaster :   1      # [int] master switch for potMod variables; 0=keeps all member potMod vars the same, 1=turns all potMod vars to False (no HAMS), 2=turns all potMod vars to True (no strip)
    dlsMax       :  5.0     # maximum node splitting section amount for platform members; can't be 0
    
    members:   # list all members here
        
      - name      :  center_column             # [-]    an identifier (no longer has to be number)       
        type      :  2                         # [-]    
        rA        :  [ 0, 0, -20]              # [m]    end A coordinates
        rB        :  [ 0, 0,  15]              # [m]    and B coordinates
        shape     :  circ                      # [-]    circular or rectangular
        gamma     :  0.0                       # [deg]  twist angle about the member's z-axis
        potMod    :  True                      # [bool] Whether to model the member with potential flow (BEM model) plus viscous drag or purely strip theory
        # --- outer shell including hydro---
        stations  :  [0, 1]                    # [-]    location of stations along axis. Will be normalized such that start value maps to rA and end value to rB
        d         :  10.0                      # [m]    diameters if circular or side lengths if rectangular (can be pairs)
        t         :  0.05                      # [m]    wall thicknesses (scalar or list of same length as stations)
        Cd        :  0.6                       # [-]    transverse drag coefficient       (optional, scalar or list of same length as stations)
        Ca        :  0.93                      # [-]    transverse added mass coefficient (optional, scalar or list of same length as stations)
        CdEnd     :  0.6                       # [-]    end axial drag coefficient        (optional, scalar or list of same length as stations)
        CaEnd     :  1.0                       # [-]    end axial added mass coefficient  (optional, scalar or list of same length as stations)
        rho_shell :  7850                      # [kg/m3] 
        # --- handling of end caps or any internal structures if we need them ---
        cap_stations :  [ 0    ]               # [m]  location along member of any inner structures (in same scaling as set by 'stations')
        cap_t        :  [ 0.001  ]             # [m]  thickness of any internal structures
        cap_d_in     :  [ 0    ]               # [m]  inner diameter of internal structures (0 for full cap/bulkhead, >0 for a ring shape)

```


## Mooring

This part of the ontology contains a set of sections that define parts of the 
mooring system, down to the definition of line cross sectional properties and 
anchor characteristics.

### Mooring Systems

This section describes the mooring systems that could be used for individual turbines and repeated throughout the array. Each mooring system contains a 
list of mooring lines, which contains the mooring configuration ID, the heading, the anchor type, and a possible length adjustment. The 
mooring configuration ID links to the details about the segments lengths and types in the mooring line configurations section. The heading refers to the angle of the mooring line and it rotates 
counterclockwise from +X. The anchor type links to details about the anchor 
size and dimensions in the [anchor types section](#anchor-types). The length adjustment
is an optional parameter that can adjust the mooring line length for a shallower or deeper depth, for example. 

```yaml
mooring_systems:
    ms1:
        name: 3-line taut polyester mooring system
        
        keys: [MooringConfigID,  heading, anchorType, lengthAdjust] 
        data:
          - [  taut-poly_1,   60 ,    suction 1,   0 ]
          - [  taut-poly_1,  180 ,    suction 1,   0 ]
          - [  taut-poly_1,  300 ,    suction 1,   0 ]
```

### Mooring Line Configurations

The mooring line configurations lists the segment lengths and line types that make up each mooring line. Each line has a name that can then be specified 
as the MooringConfigID in the mooring systems section. The anchoring radius (also known as the span), fairlead radius, and fairlead depth are also specified for each line configuration.
 Each line contains a list of sections that details the line section type and length. The line type name
connects to information in the mooring [line section properties](#mooring-line-section-properties). 
Additionally, before and after each line section has an optional input which can list the 
<<<<<<< HEAD
ID of a [connector type](#mooring-connectors), such as an H-link or buoy. 
This information allows the weight and buoyancy of the connections to be included 
in the model, and provides clarity on the location of the connector relative to different line sections. 
There is also a True/False options for whether the section length is adjustable. 

Shared or suspended lines may also have an optional 'symmetric' input which, if set to true, signifies that 
the line is symmetric and only the first half of the line is provided in the 'sections' list. When loaded in to the project class, the mooring object will automatically be fully filled out by mirroring 
the first half of the line. If a connector is provided as the last item in the sections list for a symmetric line, it is assumed that the middle line is two identical lines with the given connector between, otherwise 
the middle line (last line given in the list) is doubled in length in the mirroring process. For example, the 'shared_2_clump' config in the yaml below would produce a symmetric shared line with sections in the following order:
an 80m section of poly_180, a clump weight, a 762 m section of poly_180 (note the doubled length), a clump weight, and finally an 80 m section of poly_180.
=======
ID of a [connector type](#mooring-connectors), such as an H-link or buoy. A connector is specified by using the key connectorType, while a line section is specified using the key type.
This information allows the weight and buoyancy of the connections to be included 
in the model, and provides clarity on the location of the connector relative to different line sections. 
Shared lines may have a 'symmetric' key used to describe whether the provided line configuration is half of a symmetric line 
(symmetric: True) or a full line configuration (symmetric: False).If a connector is given 
as the last item in the section list for a shared symmetric line, it is assumed that the provided connector is located in the center of the line.
There is also a True/False options for whether the section length is adjustable. Note that line sections and connectors should be added to the sections list in order from end A to end B.
>>>>>>> 49bf10a0



```yaml
  mooring_line_configs:
    
    taut-poly_1:  # mooring line configuration identifier
    
        name: Taut polyester configuration 1  # descriptive name		

        anchoring_radius: 1131.37
        fairlead_radius: 40.5
        fairlead_depth: -20
        
        sections:
          - connectorType: shackke # ID of a connector type (optional)
          - type: chain_160       # ID of a mooring line section type
            length: 80            # [m] usntretched length of line section
            adjustable: True      # flags that this section could be adjusted to accommodate different spacings...			
<<<<<<< HEAD
   
          - connectorType: h_link    # ID of a connector type (optional)
          
          - type: poly_180        # ID of a mooring line section type
            length: 762           # [m] length (unstretched)

=======
          - connectorType: h_link    # ID of a connector type (optional)       
          - type: poly_180        # ID of a mooring line section type
            length: 762           # [m] length (unstretched)			
>>>>>>> 49bf10a0
          - connectorType: shackle    # ID of a connector type (optional)


    shared-2-clump:
        name: Shared line with two clump weights
        symmetric: True		

        anchoring_radius: 1142
        fairlead_radius: 58
        fairlead_depth: -14
        
        sections:
          - type: poly_180   
<<<<<<< HEAD
            length: 80   

          - connectorType: clump_weight_20
            
          - type: poly_180
            length: 431   
=======
            length: 80   			
          - connectorType: clump_weight_20            
          - type: poly_180
            length: 762   
>>>>>>> 49bf10a0

```    
    
### Mooring line section properties

The mooring line section properties contains the properties needed to accurately model the mooring lines. Each mooring line type is listed with 
a name that can be referenced in the [mooring line configurations section](#mooring-line-configurations). 
For each line type, the nominal and volume equivalent diameter are listed, 
as well as the mass density, stiffness, cost, MBL, and material name. The ontology supports either a single stiffness value (like for chain)
or the static-dynamic stiffness of fiber lines. An example of this is shown below. 

Alternatively, the mooring line parameters can be provided in a table-based format to reduce the number of lines.

```yaml
mooring_line_types:

    polyester_226mm:
        d_nom:    0.262      # [m] nominal diameter
        d_vol:    0.2258     # [m] volume-equivalent diameter
        m:        55.0       # [kg/m] mass per unit length (linear density)
        EA:       164e6      # [N] quasi-static stiffness
        MBL:    11.75e6      # [N] minimum breaking load
        EAd:    164.6e6      # [N] dynamic stiffness
        EAd_Lm:    0.34      # [-] dynamic stiffness mean-load multiplier
        cost:      194       # [$/m] cost per unit length
        material: polyester  # [-] material composition descriptor
        
    chain_170mm::
        d_nom:    0.170      # [m] nominal diameter
        d_vol:    0.306      # [m] volume-equivalent diameter
        m:        575.0      # [kg/m] mass per unit length (linear density)
        EA:      2468e6      # [N] quasi-static stiffness
        MBL:     25.2e6      # [N] minimum breaking load
        cost:      1486      # [$/m] cost per unit length
        material:  R3 studless chain  # [-] material composition descriptor

    # alternative table-based format
    keys :  [ name,   EA ,  MBL,  ...]
    data :
        -   [ poly1  , 3e7, 10e6, ... ]
        -   [ chain27, 3e9, 10e6, ... ]
```

### Mooring Connectors

This section lists properties of the mooring connections that are referenced in the mooring line configurations section. 
Each connector has a name that is used to identify it, as well as a mass and volume. Optionally, the CdA of the connector 
can be specified to model the drag on the component. 
```yaml
 mooring_connector_types:
    
    h_link:
        mass   : 140    # [kg]  component mass
        volume : 0.13   # [m^3] component volumetric displacement
        
    clump_weight_20:
        mass   : 20000  # [kg]
        volume :  0.8   # [m^3]
        
    buoy_10:
        mass   :  560   # [kg]  component mass
        volume : 10.2   # [m^3] component volumetric displacement
        CdA    :  3.5   # [m^2] product of cross sectional area and drag coefficient
```

## Anchor types

The anchor types section lists dimensions and embedment depth for each anchor type. The anchor types section
allows the user to input the diameter, length, area, thickness, and embedment depth. All parameters are optional,
because the applicable information depends on the anchor type. 
The parameters align with the FAModel 
[intermediate anchor model](https://github.com/FloatingArrayDesign/FAModel/tree/main/famodel/anchors#parameters-needed-for-level-2-anchor-capacity-models). 

```yaml        
anchor_types:
    suction1:
        name   : standard suction pile
        d      :    # [m] Diameter
        L      :    # [m] Length
        t      :    # [mm] Thickness
        h      :    # [m] Embedment depth
```


## Cables

This section describes the cables through the array including both static 
and dynamic portions of cables. At the top level, each array cable going
between a pair of turbines (or a turbine and a substation) is defined. 
This definition can either occur in the [array_cables](#array-cables) 
section or the [cables](#cables-with-routing) section. 
The latter provides additional options for defining
the cable routing and burial depth.

### Cables with Routing

The cables section contains a list of every cable in the array. Here, a cable
is defined as the full assembly of electrical connection equipment between
two turbines or a turbine and a substation. Similar to the [array_cables](#array-cables) 
section, 'type' links to the cross-section property description of the static
portion of the cable. endA and endB sections define what each end of the cable
is attached to, at what heading it comes off at, and what dynamic cable
profile it uses. Additional fields specify the routing of the static portion
of the cable and the burial depth as as function of cable length.

```yaml
 cables:

  - name : array_cable1      # descriptive cable name
    type : static_cable_80   # cable section type ID
    
    endA: 
        attachID: turbine_1            # FOWT/substation/junction ID
        heading:  180                  # [deg] heading of attachment at end A
        dynamicID: dynamic_lazy_wave1  # ID of dynamic cable configuration at this end
    
    endB:
        attachID: turbine_2            # FOWT/substation/junction ID
        heading:  30                   # [deg] heading of attachment at end B
        dynamicID: dynamic_lazy_wave1  # ID of dynamic cable configuration at this end
    
    routing_x_y_r:  # optional vertex points along the cable route. Nonzero radius wraps around a point at that radius.
      - [1000, 1200, 20] 
      - [2000, 1500, 20] 
    
    burial:  # optional definition of cable burial depth over its length
        station: [0, 1]                # length along cable, normalized by first and last value
        depth  : [0.1, 0.2]            # [m] burial depth

  - name : array_cable_2     # descriptive cable name
    type : static_cable_80   # cable section type ID
    ...
```

## Dynamic Cable Configurations

This section lists the dynamic cable configurations used in the array design.
Similar to the mooring_line_configs section, it details the assembly of 
cable section that make up a dynamic cable profile, with links to the cross
sectional cable properties. Dynamic cable configurations have some special
properties including specification of the voltage, and the option of 
specifying 'appendages' along the cable length, which can represent [discrete
objects](#cable-appendages) like buoyancy modules.

```yaml
 dynamic_cable_configs:

    lazy_wave1
        name: Lazy wave configuration 1 (simpler approach)
        voltage: 66 # [kV]
        span :     # [m] horizontal distance to end of dynamic cable
        
        sections:
          - type: dynamic_cable_27        # ID of a cable section type1
            length: 200                   # [m] length (unstretched)
            
          - type: dynamic_cable_27_w_buoy # (section properties including averaged effect of buoyancy modules)
            length: 300                  
            
          - type: dynamic_cable_27 
            length: 200            
            
        attachment:
            type: j-tube
            coordinate:   # relative location
    

    lazy_wave2
        name: Lazy wave configuration 1 (more detailed approach)
        voltage: # [kV]
        span :     # [m] horizontal distance to end of dynamic cable
        
        sections:
          - type: dynamic_cable_27        # ID of a cable section type1
            length: 200                   # [m] length (unstretched)
            appendages:
                type: buoyancy_module_1
                locations: [10,12,13.5,15,18]
                
        attachment:
            type: j-tube
            coordinate:   # relative location
```       
    
### Cable Cross Sectional Properties

This section details the cross-sectional properties of each cable type.

```yaml
cable_types:

    dynamic_cable_66 :     # cable type identifier        
        dynamic :   True   # Flag for dynamic cable (default static)
        DC   :     False   # Flag for DC (default AC)
        kV   :        66   # [kV] voltage rating
        A    :       300   # [mm^2] cross-sectional area of each conductor (3 conductors)
        D    :      0.20   # [m] outer diameter
        m    :     30.59   # [kg/m] mass per unit length
        EA   :    700e+3   # [kN] axial stiffness 
        EI   :      10.0   # [kN.m^2] bending stiffness
        MBL  :       100   # [kN] minimum breaking load
        MBR  :       2.0   # [m] minimum bending radius

    static_cable_36:  
        dynamic :  False
        DC   :     False	
        kV   :        36		
        A    :       300		
        D    :    0.1248		
        m    :     12.90		
        EA   :    245e+3		
        EI   :      5.10		
        MBL  :      54.0		
        MBR  :     1.875		
```

### Cable Appendages

This section lists any cable appendages that might be added to the cables,
such as buoyancy modules or cable protection system components. Each entry
is given an identifier and can have a variety of parameters that describe
its lumped properties, such as mass, volume, and drag coefficient-area
product. These appendages are used in the 
[dynamic_cable_configs](#dynamic-cable-configurations) section.

```yaml
  cable_appendages:

    buoyancy_module_1:
        mass:    2700   # [kg]  mass
        volume: 8.615   # [m^3] volumetric displacement 
        CdA:     3.8    # [m^2] product of cross-sectional area and drag coefficient
        length:  2.2    # [m]   length taked up along cable
```<|MERGE_RESOLUTION|>--- conflicted
+++ resolved
@@ -166,11 +166,7 @@
 ```
 
 ### RAFT Cases
-<<<<<<< HEAD
-The RAFT cases section contains the parameters for any load cases that are intended to be run in RAFT. 
-=======
 The RAFT cases section contains the parameters for any load cases that are intended to be run in [RAFT](https://openraft.readthedocs.io), and as such follows the format specified by RAFT. 
->>>>>>> 49bf10a0
 The section inputs a list where each entry corresponds to a load case. Note that turbulence can be input 
 as a percent or as a string representing a turbulence model such as IIB_NTM.
 ```yaml
@@ -183,10 +179,8 @@
 ### RAFT Settings
 The RAFT settings section contains the general parameters used for RAFT simulations, such as cutoff frequencies, 
 Initial amplitudes for each degree of freedom at all frequencies, and the number of iterations to solve the model dynamics. 
-<<<<<<< HEAD
-=======
 As with the previous section, the format follows that specified by [RAFT](https://openraft.readthedocs.io).
->>>>>>> 49bf10a0
+
 ```yaml
 RAFT_settings:   
         min_freq     :  0.001    #  [Hz]       lowest frequency to consider, also the frequency bin width     
@@ -204,11 +198,7 @@
 ### Array Layout
 The array section summarizes the floating wind turbines in the array. The 
 section inputs a list where each entry corresponds to a wind turbine. The ID serves as a method to identify the specific turbine system. 
-<<<<<<< HEAD
 As such, each list entry should have a unique ID, but the ID type (string, int, etc) is up to the user. The turbineID and platformID are specified for each list entry,
-=======
-As such, each list entry should have a unique ID number. The turbineID and platformID are specified for each list entry,
->>>>>>> 49bf10a0
 connecting to details in the [Turbine](#turbines) and [Platform](#platforms) sections. This allows the user to easily 
 specify different turbine or platform types throughout the array. 
 Similarly, the mooringID is included and refers to the [mooring_systems](#mooring-systems) section.
@@ -223,28 +213,17 @@
 array:
     keys : [ID, turbineID, platformID, mooringID,   x_location,     y_location,   heading_adjust]
     data : # ID#   ID#        ID#        ID#           [m]             [m]           [deg]
-<<<<<<< HEAD
         -  [fowt1,     1,         1,         ms1,         0,             0,           180  ]    
         -  [f2,     1,         2,         ms2,         1600,          0,            0   ]  
-=======
-        -  [1,     1,         1,         ms1,         0,             0,           180  ]    
-        -  [2,     1,         2,         ms2,         1600,          0,            0   ]  
->>>>>>> 49bf10a0
 ```
 
 
 ### Array Mooring
 The array mooring section allows the user to input array-level mooring system details, instead of the more generalized mooring systems in mooring_systems.
 This section inputs a list of x,y anchor positions, anchor type, and embedment depth. The anchor type links to the list in the anchor_types section.
-<<<<<<< HEAD
 Additionally, a list of mooring lines can be input with specified attachments at FOWTs and anchors. If there is an anchor connected to this line, it must be listed 
 in end A, not end B. All anchors listed in line_data end A must have a matching ID in the anchor_data table, and all FOWTs listed in line_data end A or end B 
 must have a matching ID in the array_data table. The anchor and fowt IDs must all be unique. The mooring lines each have a mooring configuration ID which links to the mooring_line_configs section. 
-=======
-Additionally, a list of mooring lines can be input with specified attachments at FOWTs and anchors. To specify an anchor, use 'ANCH #' where # refers to the anchor ID in the anchor_data table.
-If there is an anchor connected to this line, it must be listed in end A, not end B. To specify a FOWT, use 'FOWT #' where # refers to the system ID in the array table. 
-The mooring lines each have a mooring configuration ID which links to the mooring_line_configs section. 
->>>>>>> 49bf10a0
 There is also an option to adjust the length of the line, depending on the spacing. 
 
 ```yaml
@@ -258,16 +237,9 @@
     line_keys : 
           [MooringConfigID  ,  end A,   end B,  lengthAdjust]
     line_data :
-<<<<<<< HEAD
         - [ Taut-Poly_1      ,  anch1,  fowt1,   0]
         - [ Taut-Poly_1      ,  anch2,  fowt1,   0]
         - [ Taut-Poly_2      ,  fowt1,  f2,   0]
-=======
-        - [ Taut-Poly_1      ,  ANCH 1,  FOWT 1,   0]
-        - [ Taut-Poly_1      ,  ANCH 2,  FOWT 1,   0]
-        - [ Taut-Poly_2      ,  FOWT 1,  FOWT 2,   0]
->>>>>>> 49bf10a0
-
 ```
 
 ### Array Cables
@@ -304,12 +276,8 @@
 This section defines the floating support structures used in the design. As in
 the previous section, it can contain a single platform or a list of platforms. 
 By default, the format here follows that used by 
-<<<<<<< HEAD
 [RAFT](https://openraft.readthedocs.io) input files, with the addition of 'rFair' and 'zFair' entries to the 
 dictionary for each platform in the first level of each platform listed. 
-=======
-[RAFT](https://openraft.readthedocs.io) input files.
->>>>>>> 49bf10a0
 However, support will be added for also linking to platform descriptions that follow
 the [WindIO](https://windio.readthedocs.io) ontology format, which is also used 
 by [WEIS](https://weis.readthedocs.io).
@@ -380,7 +348,6 @@
  Each line contains a list of sections that details the line section type and length. The line type name
 connects to information in the mooring [line section properties](#mooring-line-section-properties). 
 Additionally, before and after each line section has an optional input which can list the 
-<<<<<<< HEAD
 ID of a [connector type](#mooring-connectors), such as an H-link or buoy. 
 This information allows the weight and buoyancy of the connections to be included 
 in the model, and provides clarity on the location of the connector relative to different line sections. 
@@ -391,15 +358,6 @@
 the first half of the line. If a connector is provided as the last item in the sections list for a symmetric line, it is assumed that the middle line is two identical lines with the given connector between, otherwise 
 the middle line (last line given in the list) is doubled in length in the mirroring process. For example, the 'shared_2_clump' config in the yaml below would produce a symmetric shared line with sections in the following order:
 an 80m section of poly_180, a clump weight, a 762 m section of poly_180 (note the doubled length), a clump weight, and finally an 80 m section of poly_180.
-=======
-ID of a [connector type](#mooring-connectors), such as an H-link or buoy. A connector is specified by using the key connectorType, while a line section is specified using the key type.
-This information allows the weight and buoyancy of the connections to be included 
-in the model, and provides clarity on the location of the connector relative to different line sections. 
-Shared lines may have a 'symmetric' key used to describe whether the provided line configuration is half of a symmetric line 
-(symmetric: True) or a full line configuration (symmetric: False).If a connector is given 
-as the last item in the section list for a shared symmetric line, it is assumed that the provided connector is located in the center of the line.
-There is also a True/False options for whether the section length is adjustable. Note that line sections and connectors should be added to the sections list in order from end A to end B.
->>>>>>> 49bf10a0
 
 
 
@@ -419,18 +377,12 @@
           - type: chain_160       # ID of a mooring line section type
             length: 80            # [m] usntretched length of line section
             adjustable: True      # flags that this section could be adjusted to accommodate different spacings...			
-<<<<<<< HEAD
-   
+
           - connectorType: h_link    # ID of a connector type (optional)
           
           - type: poly_180        # ID of a mooring line section type
             length: 762           # [m] length (unstretched)
 
-=======
-          - connectorType: h_link    # ID of a connector type (optional)       
-          - type: poly_180        # ID of a mooring line section type
-            length: 762           # [m] length (unstretched)			
->>>>>>> 49bf10a0
           - connectorType: shackle    # ID of a connector type (optional)
 
 
@@ -444,20 +396,12 @@
         
         sections:
           - type: poly_180   
-<<<<<<< HEAD
             length: 80   
 
           - connectorType: clump_weight_20
             
           - type: poly_180
-            length: 431   
-=======
-            length: 80   			
-          - connectorType: clump_weight_20            
-          - type: poly_180
-            length: 762   
->>>>>>> 49bf10a0
-
+            length: 431
 ```    
     
 ### Mooring line section properties
