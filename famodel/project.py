--- conflicted
+++ resolved
@@ -4375,24 +4375,18 @@
                             arrayMoor.append(amc) # append entry to arrayMoor list if it's not already in there
                     elif any([len(at.attachments)>1 for at in atts[is_anch]]):
                         # we have a shared anchor here, put mooring in array_mooring
-<<<<<<< HEAD
                         if fairleads:
                             # append mooring line to array_moor section
                             arrayMoor.append([current_config, 
-                                              mapAnchNames[atts[is_anch][0].id], 
-                                              moor.attached_to[1].id, 
+                                              atts[0].id, 
+                                              atts[1].id, 
                                               'None',
                                               flB])
                         else:
                             # append mooring line to array_moor section
                             arrayMoor.append([current_config,
-                                              mapAnchNames[atts[is_anch][0].id], 
-                                              moor.attached_to[1].id])
-=======
-                        headA = 'None' # no heading at end A because it's an anchor
-                        # append mooring line to array_moor section
-                        arrayMoor.append([current_config, atts[0].id, atts[1].id, headA,headB,int(0)])
->>>>>>> 05f051a5
+                                              atts[0].id, 
+                                              atts[1].id])
                     else:
                         # not shared anchor or shared mooring, add line to mooring system 
                         if fairleads:
