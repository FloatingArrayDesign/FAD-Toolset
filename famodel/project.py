--- conflicted
+++ resolved
@@ -1944,12 +1944,9 @@
                              substation_r=[None],ss_id=200,id_method='location',
                              keep_old_cables=False, connect_ss=True, 
                              cableConfig=None, configType=0,heading_buffer=30,
-<<<<<<< HEAD
-                             route_anchors=True, adj_dir=1):
-=======
                              route_anchors=False, adj_dir=1, 
                              consider_alternate_side=False):
->>>>>>> 72b08dc9
+
         '''Adds cables and connects them to existing platforms/substations based on info in connDict
         Designed to work with cable optimization output designed by Michael Biglu
 
@@ -2112,11 +2109,8 @@
                 msp = list(moors.values())[0].span + attA.rFair + 200 # add a bit extra
                 # consider mooring headings from both ends if close enough
                 pfsp = np.linalg.norm(attA.r-attB.r) 
-<<<<<<< HEAD
-                if pfsp-2*attA.rFair < msp+dc0s:
-=======
+
                 if consider_alternate_side and pfsp-2*attA.rFair < msp+dc0s:
->>>>>>> 72b08dc9
                     headingA = head_adjust([attA,attB],
                                            headingA,
                                            rad_buff=rad_buff,
